data/
.crunchdao/
feature_dfs/
__pycache__/

*.csv
*.parquet
*.pkl
*.jpg
*.jpeg
*.gif
*.bmp
.cursor/
<<<<<<< HEAD
*.pyc
=======
>>>>>>> c12d2bea
<|MERGE_RESOLUTION|>--- conflicted
+++ resolved
@@ -11,7 +11,4 @@
 *.gif
 *.bmp
 .cursor/
-<<<<<<< HEAD
-*.pyc
-=======
->>>>>>> c12d2bea
+*.pyc