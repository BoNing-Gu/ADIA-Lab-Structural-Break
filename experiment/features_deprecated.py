--- conflicted
+++ resolved
@@ -1,4 +1,3 @@
-<<<<<<< HEAD
 # -*- coding: utf-8 -*-
 """
 本文件用于存放已废弃或在实验中表现不佳的特征。
@@ -830,6 +829,262 @@
     return {k: float(v) if not np.isnan(v) else 0 for k, v in feats.items()}
 
 
+# --- 13. 实验性稳健变异系数 ---
+def _quartile_cv(s: pd.Series) -> float:
+    """稳健变异系数 (Quartile Coefficient of Variation)."""
+    if len(s) < 4:  # Need at least 4 points for quartiles
+        return 0.0
+    q1 = s.quantile(0.25)
+    q3 = s.quantile(0.75)
+    if abs(q3 + q1) < 1e-6:
+        return 0.0
+    return (q3 - q1) / (q3 + q1)
+
+def _log_cv(s: pd.Series) -> float:
+    """对数变异系数 (Logarithmic Coefficient of Variation)."""
+    s_pos = s[s > 0]
+    if len(s_pos) < 2:
+        return 0.0
+    log_s = np.log(s_pos)
+    if len(log_s) < 2:
+        return 0.0
+    log_std = np.std(log_s)
+    return np.sqrt(np.exp(log_std**2) - 1)
+
+def _mad_cv(s: pd.Series) -> float:
+    """基于MAD的变异系数 (Median Absolute Deviation based CV)."""
+    if len(s) < 2:
+        return 0.0
+    median_val = np.median(s)
+    if abs(median_val) < 1e-6:
+        return 0.0
+    mad = np.median(np.abs(s - median_val))
+    return mad / abs(median_val)
+
+def _iqr_cv(s: pd.Series) -> float:
+    """广义变异系数的实现 (Interquartile Range based CV)."""
+    if len(s) < 4:
+        return 0.0
+    median_val = np.median(s)
+    if abs(median_val) < 1e-6:
+        return 0.0
+    iqr = scipy.stats.iqr(s)
+    return iqr / abs(median_val)
+
+
+def experimental_robust_cv_features(u: pd.DataFrame) -> dict:
+    """
+    实验性特征：计算多种稳健的变异系数。
+    - 稳健变异系数 (Quartile CV): (Q3-Q1)/(Q3+Q1)
+    - 对数变异系数 (Log CV): for log-normal data
+    - 基于MAD的变异系数 (MAD CV): MAD / |Median|
+    - 广义变异系数 (IQR CV): IQR / |Median|
+    """
+    s1 = u['value'][u['period'] == 0]
+    s2 = u['value'][u['period'] == 1]
+    s_whole = u['value']
+    feats = {}
+
+    cv_funcs = {
+        'robust_quartile_cv': _quartile_cv,
+        'robust_log_cv': _log_cv,
+        'robust_mad_cv': _mad_cv,
+        'robust_iqr_cv': _iqr_cv,
+    }
+
+    for name, func in cv_funcs.items():
+        try:
+            v1, v2, v_whole = func(s1), func(s2), func(s_whole)
+            feats[f'{name}_left'] = v1
+            feats[f'{name}_right'] = v2
+            feats[f'{name}_whole'] = v_whole
+            feats[f'{name}_diff'] = v2 - v1
+            feats[f'{name}_ratio'] = v2 / (v1 + 1e-6)
+        except Exception:
+            feats.update({f'{name}_left': 0, f'{name}_right': 0, f'{name}_whole': 0, f'{name}_diff': 0, f'{name}_ratio': 0})
+            
+    return {k: float(v) if not np.isnan(v) else 0 for k, v in feats.items()}
+
+
+
+def distribution_distance_features(u: pd.DataFrame) -> dict:
+    """
+    计算两段信号之间的分布距离/散度特征，包括瓦瑟斯坦距离和KL散度。
+    """
+    s1 = u['value'][u['period'] == 0].to_numpy()
+    s2 = u['value'][u['period'] == 1].to_numpy()
+    feats = {}
+
+    # 1. 瓦瑟斯坦距离 (Earth Mover's Distance)
+    # 直接作用于样本值，不需要事先计算直方图
+    if len(s1) > 0 and len(s2) > 0:
+        try:
+            w_dist = scipy.stats.wasserstein_distance(s1, s2)
+            feats['wasserstein_distance'] = w_dist
+        except Exception:
+            feats['wasserstein_distance'] = np.nan
+    else:
+        feats['wasserstein_distance'] = np.nan
+
+
+    # 2. KL散度 (Kullback-Leibler divergence)
+    # 需要先将数据转换为概率分布（直方图）
+    if len(s1) > 0 and len(s2) > 0:
+        try:
+            # 创建一个共同的bins范围，以确保两个直方图具有可比性
+            min_val = min(s1.min(), s2.min())
+            max_val = max(s1.max(), s2.max())
+            bins = np.linspace(min_val, max_val, num=50) # 可以调整bin的数量
+
+            # 计算两个样本的概率分布
+            p1, _ = np.histogram(s1, bins=bins, density=True)
+            p2, _ = np.histogram(s2, bins=bins, density=True)
+
+            # 为避免log(0)，给概率分布加上一个极小值
+            p1 += 1e-10
+            p2 += 1e-10
+            
+            # 归一化，使其和为1
+            p1 /= p1.sum()
+            p2 /= p2.sum()
+
+            # 计算对称KL散度
+            kl_div_12 = scipy.stats.entropy(p1, p2)
+            kl_div_21 = scipy.stats.entropy(p2, p1)
+            kl_div_symmetric = (kl_div_12 + kl_div_21) / 2
+            
+            feats['kl_divergence'] = kl_div_12 # Asymmetric
+            feats['kl_divergence_symmetric'] = kl_div_symmetric
+        except Exception:
+            feats['kl_divergence'] = np.nan
+            feats['kl_divergence_symmetric'] = np.nan
+    else:
+        feats['kl_divergence'] = np.nan
+        feats['kl_divergence_symmetric'] = np.nan
+
+
+    return {k: float(v) if not np.isnan(v) else 0 for k, v in feats.items()}
+
+def arima_model_features(u: pd.DataFrame) -> dict:
+    """
+    基于ARIMA模型派生特征。
+    1. 在 period 0 上训练模型，预测 period 1，计算残差统计量。
+    2. 在 period 1 上训练模型，预测 period 0，计算残差统计量。
+    3. 分别在 period 0 和 1 上训练模型，比较模型参数、残差和信息准则(AIC/BIC)。
+    """
+    s1 = u['value'][u['period'] == 0].to_numpy()
+    s2 = u['value'][u['period'] == 1].to_numpy()
+    s_whole = u['value'].to_numpy()
+    feats = {}
+    order = (5, 1, 1) # (p, d, q)
+    p, d, q = order
+    num_params = p + q + 1 # AR, MA, and constant/drift
+
+    # --- 特征组1: 用 s1 训练，预测 s2 ---
+    # ARIMA needs enough points for differencing and lags
+    if len(s1) > sum(order) and len(s2) > 0:
+        try:
+            model1_fit = tsa.ARIMA(s1, order=order).fit()
+            predictions = model1_fit.forecast(steps=len(s2))
+            residuals = s2 - predictions
+            feats['arima_residuals_s2_pred_mean'] = np.mean(residuals)
+            feats['arima_residuals_s2_pred_std'] = np.std(residuals)
+            feats['arima_residuals_s2_pred_skew'] = pd.Series(residuals).skew()
+            feats['arima_residuals_s2_pred_kurt'] = pd.Series(residuals).kurt()
+        except Exception:
+            # 宽泛地捕获异常，防止因数值问题中断
+            feats.update({'arima_residuals_s2_pred_mean': 0, 'arima_residuals_s2_pred_std': 0, 'arima_residuals_s2_pred_skew': 0, 'arima_residuals_s2_pred_kurt': 0})
+    else:
+        feats.update({'arima_residuals_s2_pred_mean': 0, 'arima_residuals_s2_pred_std': 0, 'arima_residuals_s2_pred_skew': 0, 'arima_residuals_s2_pred_kurt': 0})
+
+    # --- 特征组2: 用 s2 训练，预测 s1 ---
+    if len(s2) > sum(order) and len(s1) > 0:
+        try:
+            model2_fit = tsa.ARIMA(s2, order=order).fit()
+            predictions_on_s1 = model2_fit.forecast(steps=len(s1))
+            residuals_s1_pred = s1 - predictions_on_s1
+            feats['arima_residuals_s1_pred_mean'] = np.mean(residuals_s1_pred)
+            feats['arima_residuals_s1_pred_std'] = np.std(residuals_s1_pred)
+            feats['arima_residuals_s1_pred_skew'] = pd.Series(residuals_s1_pred).skew()
+            feats['arima_residuals_s1_pred_kurt'] = pd.Series(residuals_s1_pred).kurt()
+        except Exception:
+            feats.update({'arima_residuals_s1_pred_mean': 0, 'arima_residuals_s1_pred_std': 0, 'arima_residuals_s1_pred_skew': 0, 'arima_residuals_s1_pred_kurt': 0})
+    else:
+        feats.update({'arima_residuals_s1_pred_mean': 0, 'arima_residuals_s1_pred_std': 0, 'arima_residuals_s1_pred_skew': 0, 'arima_residuals_s1_pred_kurt': 0})
+
+
+    # --- 特征组3: 分别建模，比较差异 ---
+    s1_resid_std, s1_params = np.nan, np.full(num_params, np.nan)
+    s1_aic, s1_bic = np.nan, np.nan
+    if len(s1) > sum(order):
+        try:
+            fit1 = tsa.ARIMA(s1, order=order).fit()
+            s1_resid_std = np.std(fit1.resid)
+            if len(fit1.params) == num_params:
+                s1_params = fit1.params
+            s1_aic = fit1.aic
+            s1_bic = fit1.bic
+        except Exception:
+            pass
+
+    s2_resid_std, s2_params = np.nan, np.full(num_params, np.nan)
+    s2_aic, s2_bic = np.nan, np.nan
+    if len(s2) > sum(order):
+        try:
+            fit2 = tsa.ARIMA(s2, order=order).fit()
+            s2_resid_std = np.std(fit2.resid)
+            if len(fit2.params) == num_params:
+                s2_params = fit2.params
+            s2_aic = fit2.aic
+            s2_bic = fit2.bic
+        except Exception:
+            pass
+
+    swhole_resid_std, swhole_params = np.nan, np.full(num_params, np.nan)
+    swhole_aic, swhole_bic = np.nan, np.nan
+    if len(s_whole) > sum(order):
+        try:
+            fit_whole = tsa.ARIMA(s_whole, order=order).fit()
+            swhole_resid_std = np.std(fit_whole.resid)
+            if len(fit_whole.params) == num_params:
+                swhole_params = fit_whole.params
+            swhole_aic = fit_whole.aic
+            swhole_bic = fit_whole.bic
+        except Exception:
+            pass
+            
+    feats['arima_resid_std_left'] = s1_resid_std
+    feats['arima_resid_std_right'] = s2_resid_std
+    feats['arima_resid_std_whole'] = swhole_resid_std
+    feats['arima_resid_std_diff'] = (s2_resid_std - s1_resid_std) if not (np.isnan(s1_resid_std) or np.isnan(s2_resid_std)) else 0
+    feats['arima_resid_std_ratio'] = (s2_resid_std / (s1_resid_std + 1e-6)) if not (np.isnan(s1_resid_std) or np.isnan(s2_resid_std)) else 0
+    _add_contribution_ratio_feats(feats, 'arima_resid_std', s1_resid_std, s2_resid_std, swhole_resid_std)
+    
+    feats['arima_aic_left'] = s1_aic
+    feats['arima_aic_right'] = s2_aic
+    feats['arima_aic_whole'] = swhole_aic
+    feats['arima_aic_diff'] = (s2_aic - s1_aic) if not (np.isnan(s1_aic) or np.isnan(s2_aic)) else 0
+    feats['arima_aic_ratio'] = (s2_aic / (s1_aic + 1e-6)) if not (np.isnan(s1_aic) or np.isnan(s2_aic)) else 0
+    _add_contribution_ratio_feats(feats, 'arima_aic', s1_aic, s2_aic, swhole_aic)
+
+    feats['arima_bic_left'] = s1_bic
+    feats['arima_bic_right'] = s2_bic
+    feats['arima_bic_whole'] = swhole_bic
+    feats['arima_bic_diff'] = (s2_bic - s1_bic) if not (np.isnan(s1_bic) or np.isnan(s2_bic)) else 0
+    feats['arima_bic_ratio'] = (s2_bic / (s1_bic + 1e-6)) if not (np.isnan(s1_bic) or np.isnan(s2_bic)) else 0
+    _add_contribution_ratio_feats(feats, 'arima_bic', s1_bic, s2_bic, swhole_bic)
+    
+    # 比较模型系数
+    for i in range(len(s1_params)):
+        feats[f'arima_param_{i}_left'] = s1_params[i]
+        feats[f'arima_param_{i}_right'] = s2_params[i]
+        feats[f'arima_param_{i}_whole'] = swhole_params[i]
+        feats[f'arima_param_{i}_diff'] = s2_params[i] - s1_params[i]
+        feats[f'arima_param_{i}_ratio'] = s2_params[i] / (s1_params[i] + 1e-6)
+        _add_contribution_ratio_feats(feats, f'arima_param_{i}', s1_params[i], s2_params[i], swhole_params[i])
+
+    return {k: float(v) if not np.isnan(v) else 0 for k, v in feats.items()}
+
 # --- 13. 均线交叉特征 ---
 @register_feature(func_id="13")
 def ma_cross_features(u: pd.DataFrame) -> dict:
@@ -878,1091 +1133,4 @@
     feats['ma_cross_up_ratio_diff'] = feats['ma_cross_up_ratio_right'] - feats['ma_cross_up_ratio_left']
     feats['ma_cross_up_ratio_ratio'] = feats['ma_cross_up_ratio_right'] / (feats['ma_cross_up_ratio_left'] + 1e-6)
     
-=======
-# -*- coding: utf-8 -*-
-"""
-本文件用于存放已废弃或在实验中表现不佳的特征。
-
-这里的特征函数不会被自动注册或运行。
-如果需要重新启用某个特征，请将其代码移回 features.py 并重新添加 @register_feature 装饰器。
-"""
-import pandas as pd
-import numpy as np
-
-def mean_abs_diff_features(u: pd.DataFrame) -> dict:
-    """
-    计算基于平均绝对差分的特征。
-    M = (1/(N-1)) * sum(|t_{i+1} - t_i|)
-    """
-    s1 = u['value'][u['period'] == 0]
-    s2 = u['value'][u['period'] == 1]
-    feats = {}
-
-    m0 = s1.diff().abs().mean() if len(s1) > 1 else 0
-    m1 = s2.diff().abs().mean() if len(s2) > 1 else 0
-
-    feats['mean_abs_diff_0'] = m0
-    feats['mean_abs_diff_1'] = m1
-    feats['mean_abs_diff_diff'] = m1 - m0
-
-    if m0 > 1e-6:
-        feats['mean_abs_diff_rel_diff'] = (m1 - m0) / m0
-    else:
-        feats['mean_abs_diff_rel_diff'] = 0.0
-
-    return {k: float(v) if not np.isnan(v) else 0 for k, v in feats.items()} 
-
-
-def more_distributional_stats(u: pd.DataFrame) -> dict:
-    """
-    比较两段时序数据的分布特征和统计性质
-    """
-    s1 = u['value'][u['period'] == 0].dropna()
-    s2 = u['value'][u['period'] == 1].dropna()
-    feats = {}
-    
-    # 确保数据不为空
-    if len(s1) == 0 or len(s2) == 0:
-        return {}
-    
-    # 1. 位置检验 (Location Tests)
-    # t检验 (假设正态分布)
-    try:
-        ttest_stat, ttest_pvalue = scipy.stats.ttest_ind(s1, s2, equal_var=False)
-        feats['ttest_pvalue'] = -ttest_pvalue if not np.isnan(ttest_pvalue) else 0
-        feats['ttest_stat'] = ttest_stat if not np.isnan(ttest_stat) else 0
-    except:
-        feats['ttest_pvalue'] = 0
-        feats['ttest_stat'] = 0
-    
-    # Mann-Whitney U检验 (非参数，不假设分布)
-    try:
-        mw_stat, mw_pvalue = scipy.stats.mannwhitneyu(s1, s2, alternative='two-sided')
-        feats['mannwhitney_pvalue'] = -mw_pvalue if not np.isnan(mw_pvalue) else 0
-        feats['mannwhitney_stat'] = mw_stat if not np.isnan(mw_stat) else 0
-    except:
-        feats['mannwhitney_pvalue'] = 0
-        feats['mannwhitney_stat'] = 0
-    
-    # Wilcoxon秩和检验
-    try:
-        w_stat, w_pvalue = scipy.stats.ranksums(s1, s2)
-        feats['wilcoxon_pvalue'] = -w_pvalue if not np.isnan(w_pvalue) else 0
-        feats['wilcoxon_stat'] = w_stat if not np.isnan(w_stat) else 0
-    except:
-        feats['wilcoxon_pvalue'] = 0
-        feats['wilcoxon_stat'] = 0
-    
-    # 2. 分布形状检验 (Distribution Shape Tests)
-    # Kolmogorov-Smirnov检验
-    try:
-        ks_stat, ks_pvalue = scipy.stats.ks_2samp(s1, s2)
-        feats['ks_pvalue'] = -ks_pvalue if not np.isnan(ks_pvalue) else 0
-        feats['ks_stat'] = ks_stat if not np.isnan(ks_stat) else 0
-    except:
-        feats['ks_pvalue'] = 0
-        feats['ks_stat'] = 0
-    
-    # Anderson-Darling检验
-    try:
-        ad_stat, ad_crit, ad_pvalue = scipy.stats.anderson_ksamp([s1, s2], method=stats.PermutationMethod(n_resamples=1000))
-        feats['anderson_pvalue'] = -ad_pvalue if not np.isnan(ad_pvalue) else 0
-        feats['anderson_stat'] = ad_stat if not np.isnan(ad_stat) else 0
-    except:
-        feats['anderson_pvalue'] = 0
-        feats['anderson_stat'] = 0
-    
-    # 3. 方差齐性检验 (Variance Homogeneity Tests)
-    # Levene检验
-    try:
-        levene_stat, levene_pvalue = scipy.stats.levene(s1, s2)
-        feats['levene_pvalue'] = -levene_pvalue if not np.isnan(levene_pvalue) else 0
-        feats['levene_stat'] = levene_stat if not np.isnan(levene_stat) else 0
-    except:
-        feats['levene_pvalue'] = 0
-        feats['levene_stat'] = 0
-    
-    # Bartlett检验
-    try:
-        bartlett_stat, bartlett_pvalue = scipy.stats.bartlett(s1, s2)
-        feats['bartlett_pvalue'] = -bartlett_pvalue if not np.isnan(bartlett_pvalue) else 0
-        feats['bartlett_stat'] = bartlett_stat if not np.isnan(bartlett_stat) else 0
-    except:
-        feats['bartlett_pvalue'] = 0
-        feats['bartlett_stat'] = 0
-    
-    # F检验方差比
-    try:
-        f_stat = np.var(s1, ddof=1) / np.var(s2, ddof=1)
-        df1, df2 = len(s1) - 1, len(s2) - 1
-        f_pvalue = 2 * min(scipy.stats.f.cdf(f_stat, df1, df2), 
-                          1 - scipy.stats.f.cdf(f_stat, df1, df2))
-        feats['f_test_pvalue'] = -f_pvalue if not np.isnan(f_pvalue) else 0
-        feats['f_test_stat'] = f_stat if not np.isnan(f_stat) else 0
-    except:
-        feats['f_test_pvalue'] = 0
-        feats['f_test_stat'] = 0
-    
-    # 4. 矩检验 (Moment Tests)
-    # 偏度差异
-    try:
-        skew1 = scipy.stats.skew(s1)
-        skew2 = scipy.stats.skew(s2)
-        feats['skew_diff'] = skew1 - skew2 if not (np.isnan(skew1) or np.isnan(skew2)) else 0
-    except:
-        feats['skew_diff'] = 0
-    
-    # 峰度差异
-    try:
-        kurt1 = scipy.stats.kurtosis(s1)
-        kurt2 = scipy.stats.kurtosis(s2)
-        feats['kurtosis_diff'] = kurt1 - kurt2 if not (np.isnan(kurt1) or np.isnan(kurt2)) else 0
-    except:
-        feats['kurtosis_diff'] = 0
-    
-    # 5. 正态性检验 (Normality Tests)
-    # Jarque-Bera检验差异
-    try:
-        jb1_stat, jb1_pvalue = scipy.stats.jarque_bera(s1)
-        jb2_stat, jb2_pvalue = scipy.stats.jarque_bera(s2)
-        feats['jb_pvalue_diff'] = jb1_pvalue - jb2_pvalue if not (np.isnan(jb1_pvalue) or np.isnan(jb2_pvalue)) else 0
-    except:
-        feats['jb_pvalue_diff'] = 0
-    
-    # Shapiro-Wilk检验差异
-    try:
-        if len(s1) <= 5000 and len(s2) <= 5000:  # Shapiro有样本大小限制
-            sw1_stat, sw1_pvalue = scipy.stats.shapiro(s1)
-            sw2_stat, sw2_pvalue = scipy.stats.shapiro(s2)
-            feats['shapiro_pvalue_diff'] = sw1_pvalue - sw2_pvalue if not (np.isnan(sw1_pvalue) or np.isnan(sw2_pvalue)) else 0
-        else:
-            feats['shapiro_pvalue_diff'] = 0
-    except:
-        feats['shapiro_pvalue_diff'] = 0
-    
-    # 6. 分位数检验 (Quantile Tests)
-    # 中位数差异
-    try:
-        median_diff = np.median(s1) - np.median(s2)
-        feats['median_diff'] = median_diff if not np.isnan(median_diff) else 0
-    except:
-        feats['median_diff'] = 0
-    
-    # 四分位距差异
-    try:
-        iqr1 = np.percentile(s1, 75) - np.percentile(s1, 25)
-        iqr2 = np.percentile(s2, 75) - np.percentile(s2, 25)
-        feats['iqr_diff'] = iqr1 - iqr2 if not (np.isnan(iqr1) or np.isnan(iqr2)) else 0
-    except:
-        feats['iqr_diff'] = 0
-    
-    # 7. 时序特性检验 (Time Series Properties)
-    # 自相关检验 (Ljung-Box)
-    try:
-        # 分别检验两个序列的自相关，输出1~10阶的pvalue差异
-        if len(s1) > 10:
-            lb1 = sm.stats.acorr_ljungbox(s1, lags=10, return_df=True)
-            lb1_pvalues = lb1['lb_pvalue'].values
-        else:
-            lb1_pvalues = np.ones(10)
-        if len(s2) > 10:
-            lb2 = sm.stats.acorr_ljungbox(s2, lags=10, return_df=True)
-            lb2_pvalues = lb2['lb_pvalue'].values
-        else:
-            lb2_pvalues = np.ones(10)
-        # 构造10个特征，分别为每一阶的pvalue差异
-        for i in range(10):
-            p1 = lb1_pvalues[i] if i < len(lb1_pvalues) else 1.0
-            p2 = lb2_pvalues[i] if i < len(lb2_pvalues) else 1.0
-            feats[f'ljungbox_pvalue_diff_lag{i+1}'] = p1 - p2 if not (np.isnan(p1) or np.isnan(p2)) else 0
-    except:
-        for i in range(10):
-            feats[f'ljungbox_pvalue_diff_lag{i+1}'] = 0
-    
-    # 平稳性检验 (ADF)
-    def extract_adf_features(s):
-        if len(s) <= 12:
-            return {'p': 1.0, 'stat': 0.0, 'lag': 0, 'ic': 0.0, 'crit_5pct': 0.0, 'reject_5pct': 0}
-        adf = tsa.stattools.adfuller(s, autolag='AIC')
-        stat, p, lag, _, crit, ic = adf
-        crit_5pct = crit['5%']
-        return {
-            'p': p,
-            'stat': stat,
-            'lag': lag,
-            'ic': ic,
-            'crit_5pct': crit_5pct,
-            'reject_5pct': int(stat < crit_5pct)
-        }
-    try:
-        f1 = extract_adf_features(s1)
-        f2 = extract_adf_features(s2)
-
-        feats['adf_pvalue_diff'] = f1['p'] - f2['p']
-        feats['adf_stat_diff'] = f1['stat'] - f2['stat']
-        feats['adf_lag_diff'] = f1['lag'] - f2['lag']
-        feats['adf_icbest_diff'] = f1['ic'] - f2['ic']
-        feats['adf_stat_relative_diff'] = (f1['stat'] - f1['crit_5pct']) - (f2['stat'] - f2['crit_5pct'])
-        feats['adf_reject_flag_diff'] = f1['reject_5pct'] - f2['reject_5pct']
-    except:
-        feats['adf_pvalue_diff'] = 0
-        feats['adf_stat_diff'] = 0
-        feats['adf_lag_diff'] = 0
-        feats['adf_icbest_diff'] = 0
-        feats['adf_stat_relative_diff'] = 0
-        feats['adf_reject_flag_diff'] = 0
-    
-    # KPSS检验
-    def extract_kpss_features(s):
-        if len(s) <= 12:
-            return {'p': 0.1, 'stat': 0.0, 'lag': 0, 'crit_5pct': 0.0, 'reject_5pct': 0}
-        kpss = tsa.stattools.kpss(s, regression='c', nlags='auto')
-        stat, p, lag, crit = kpss
-        crit_5pct = crit['5%']
-        return {
-            'p': p,
-            'stat': stat,
-            'lag': lag,
-            'crit_5pct': crit_5pct,
-            'reject_5pct': int(stat > crit_5pct)  # KPSS原假设是“平稳”，所以 > 临界值 拒绝平稳
-        }
-    try:
-        k1 = extract_kpss_features(s1)
-        k2 = extract_kpss_features(s2)
-
-        feats['kpss_pvalue_diff'] = k1['p'] - k2['p']
-        feats['kpss_stat_diff'] = k1['stat'] - k2['stat']
-        feats['kpss_lag_diff'] = k1['lag'] - k2['lag']
-        feats['kpss_stat_relative_diff'] = (k1['stat'] - k1['crit_5pct']) - (k2['stat'] - k2['crit_5pct'])
-        feats['kpss_reject_flag_diff'] = k1['reject_5pct'] - k2['reject_5pct']
-    except:
-        feats['kpss_pvalue_diff'] = 0
-        feats['kpss_stat_diff'] = 0
-        feats['kpss_lag_diff'] = 0
-        feats['kpss_stat_relative_diff'] = 0
-        feats['kpss_reject_flag_diff'] = 0
-    
-    # 8. 因果性检验 (Causality Tests)
-    def extract_granger_features(x1, x2, max_lag=4):
-        min_len = min(len(x1), len(x2))
-        max_lag = min(max_lag, min_len // 4)
-        if min_len <= 10 or max_lag < 1:
-            return {'min_pval': 1.0, 'avg_pval': 1.0, 'best_lag': 0, 'pval_lag_diff': 0}
-        
-        data = pd.DataFrame({'x1': x1.iloc[-min_len:].values, 'x2': x2.iloc[:min_len].values})
-        try:
-            res = tsa.stattools.grangercausalitytests(data[['x2', 'x1']], maxlag=max_lag, verbose=False)
-            # print(res)
-            pvals = []
-            for lag, (test_results, _) in res.items():
-                # print(lag)
-                # print(test_results)
-                pval = test_results['ssr_ftest'][1]
-                pvals.append((lag, pval))
-            pvals_sorted = sorted(pvals, key=lambda x: x[1])
-            min_pval = pvals_sorted[0][1]
-            best_lag = pvals_sorted[0][0]
-            return {
-                'min_pval': min_pval,
-                'best_lag': best_lag,
-                'avg_pval': np.mean([p for _, p in pvals]),
-                'pval_lag_diff': pvals[-1][1] - pvals[0][1],
-            }
-        except:
-            return {'min_pval': 1.0, 'avg_pval': 1.0, 'best_lag': 0, 'pval_lag_diff': 0}
-
-    try:
-        fwd_stats = extract_granger_features(s1, s2)  # s1 → s2
-        bwd_stats = extract_granger_features(s2, s1)  # s2 → s1
-
-        feats['granger_fwd_min_pval'] = fwd_stats['min_pval']
-        feats['granger_bwd_min_pval'] = bwd_stats['min_pval']
-        feats['granger_pval_diff'] = fwd_stats['min_pval'] - bwd_stats['min_pval']
-        feats['granger_avg_pval_diff'] = fwd_stats['avg_pval'] - bwd_stats['avg_pval']
-        feats['granger_best_lag_diff'] = fwd_stats['best_lag'] - bwd_stats['best_lag']
-        feats['granger_asym_causal'] = int((fwd_stats['min_pval'] < 0.05) and (bwd_stats['min_pval'] > 0.1))
-    except:
-        feats['granger_fwd_min_pval'] = 1.0
-        feats['granger_bwd_min_pval'] = 1.0
-        feats['granger_pval_diff'] = 0
-        feats['granger_avg_pval_diff'] = 0
-        feats['granger_best_lag_diff'] = 0
-        feats['granger_asym_causal'] = 0
-    
-    # 9. 描述性统计差异 (Descriptive Statistics Differences)
-    # 均值差异
-    try:
-        mean_diff = np.mean(s1) - np.mean(s2)
-        feats['mean_diff'] = mean_diff if not np.isnan(mean_diff) else 0
-    except:
-        feats['mean_diff'] = 0
-    
-    # 标准差差异
-    try:
-        std_diff = np.std(s1, ddof=1) - np.std(s2, ddof=1)
-        feats['std_diff'] = std_diff if not np.isnan(std_diff) else 0
-    except:
-        feats['std_diff'] = 0
-    
-    # 变异系数差异
-    try:
-        cv1 = np.std(s1, ddof=1) / np.mean(s1) if np.mean(s1) != 0 else 0
-        cv2 = np.std(s2, ddof=1) / np.mean(s2) if np.mean(s2) != 0 else 0
-        feats['cv_diff'] = cv1 - cv2 if not (np.isnan(cv1) or np.isnan(cv2)) else 0
-    except:
-        feats['cv_diff'] = 0
-    
-    # 10. 极值检验 (Extreme Value Tests)
-    # 最大值差异
-    try:
-        max_diff = np.max(s1) - np.max(s2)
-        feats['max_diff'] = max_diff if not np.isnan(max_diff) else 0
-    except:
-        feats['max_diff'] = 0
-    
-    # 最小值差异
-    try:
-        min_diff = np.min(s1) - np.min(s2)
-        feats['min_diff'] = min_diff if not np.isnan(min_diff) else 0
-    except:
-        feats['min_diff'] = 0
-    
-    # 范围差异
-    try:
-        range1 = np.max(s1) - np.min(s1)
-        range2 = np.max(s2) - np.min(s2)
-        feats['range_diff'] = range1 - range2 if not (np.isnan(range1) or np.isnan(range2)) else 0
-    except:
-        feats['range_diff'] = 0
-    
-    # 清理NaN值
-    return {k: float(v) if not np.isnan(v) else 0 for k, v in feats.items()}
-
-
-def wavelet_features(u: pd.DataFrame) -> dict:
-    """
-    使用小波变换提取时频域特征。
-    对两个时期的数据分别进行多级小波分解，比较各层系数的统计特征。
-    """
-    import pywt
-    s1 = u['value'][u['period'] == 0].to_numpy()
-    s2 = u['value'][u['period'] == 1].to_numpy()
-    feats = {}
-    wavelet = 'db4'
-    
-    def get_wavelet_feats(series):
-        if len(series) < pywt.Wavelet(wavelet).dec_len + 1:
-            return {} # 数据太短无法分解
-        
-        # 自动决定分解层数
-        max_level = pywt.dwt_max_level(len(series), pywt.Wavelet(wavelet).dec_len)
-        levels = min(max_level, 4) # 限制最大层数为4，防止过分解
-        if levels == 0:
-            return {}
-            
-        coeffs = pywt.wavedec(series, wavelet, level=levels)
-        
-        w_feats = {}
-        for i, (cA, *cDs) in enumerate(zip([coeffs[0]], coeffs[1:])):
-            level = levels - i
-            # 近似系数
-            w_feats[f'wavelet_cA_energy_level{level}'] = np.sum(cA**2)
-            w_feats[f'wavelet_cA_std_level{level}'] = np.std(cA)
-            # 细节系数
-            for j, cD in enumerate(cDs):
-                detail_level = levels - j
-                w_feats[f'wavelet_cD_energy_level{detail_level}'] = np.sum(cD**2)
-                w_feats[f'wavelet_cD_std_level{detail_level}'] = np.std(cD)
-
-        # 仅使用最后一层(最粗糙的近似)和所有细节系数
-        last_cA = coeffs[0]
-        all_details = np.concatenate(coeffs[1:])
-        w_feats['wavelet_cA_last_energy'] = np.sum(last_cA**2)
-        w_feats['wavelet_cA_last_std'] = np.std(last_cA)
-        w_feats['wavelet_details_total_energy'] = np.sum(all_details**2)
-        w_feats['wavelet_details_total_std'] = np.std(all_details)
-        
-        return w_feats
-
-    s1_feats = get_wavelet_feats(s1)
-    s2_feats = get_wavelet_feats(s2)
-
-    all_keys = set(s1_feats.keys()) | set(s2_feats.keys())
-    
-    for key in all_keys:
-        v1 = s1_feats.get(key, 0)
-        v2 = s2_feats.get(key, 0)
-        feats[f'{key}_diff'] = v2 - v1
-        if abs(v1) > 1e-6:
-             feats[f'{key}_ratio'] = v2 / v1
-        else:
-             feats[f'{key}_ratio'] = 1.0 if abs(v2) < 1e-6 else 1e6
-
-    return {k: float(v) if not np.isnan(v) else 0 for k, v in feats.items()}
-# # --- 11. 时间序列建模 ---
-# @register_feature
-# def ar_model_features(u: pd.DataFrame) -> dict:
-#     import statsmodels.tsa.api as tsa
-#     s1 = u['value'][u['period'] == 0].reset_index(drop=True)
-#     s2 = u['value'][u['period'] == 1].reset_index(drop=True)
-#     feats = {}
-
-#     def fit_ar(s, lags=10, trend='ct'):
-#         if len(s) <= lags + 1:
-#             return None
-#         try:
-#             return tsa.AutoReg(s, lags=lags, trend=trend, old_names=False).fit()
-#         except Exception:
-#             return None
-
-#     lags = 10
-#     trend = 'ct'
-#     model1_fwd = fit_ar(s1, lags, trend)
-#     model2_fwd = fit_ar(s2, lags, trend)
-#     model2_bwd = fit_ar(s2[::-1].reset_index(drop=True), lags, trend)
-
-#     # --- 特征组1: model1_fwd 多步预测 s2 ---
-#     try:
-#         predictions_model1_fwd = model1_fwd.predict(start=len(s1), end=len(s1) + len(s2) - 1, dynamic=True)
-#         residuals_model1_fwd = s2.to_numpy() - predictions_model1_fwd
-#         feats['ar_resid_m1_fwd_mean'] = np.mean(residuals_model1_fwd)
-#         feats['ar_resid_m1_fwd_std'] = np.std(residuals_model1_fwd)
-#         feats['ar_resid_m1_fwd_skew'] = pd.Series(residuals_model1_fwd).skew()
-#         feats['ar_resid_m1_fwd_kurt'] = pd.Series(residuals_model1_fwd).kurt()
-#     except Exception:
-#         feats.update({'ar_resid_m1_fwd_mean': 0, 'ar_resid_m1_fwd_std': 0, 'ar_resid_m1_fwd_skew': 0, 'ar_resid_m1_fwd_kurt': 0})
-
-#     # --- 特征组2: model2_bwd 多步预测 s1 ---
-#     try:
-#         predictions_model2_bwd = model2_bwd.predict(start=len(s2), end=len(s2) + len(s1) - 1, dynamic=True)
-#         residuals_model2_bwd = s1[::-1].to_numpy() - predictions_model2_bwd
-#         feats['ar_resid_m2_bwd_mean'] = np.mean(residuals_model2_bwd)
-#         feats['ar_resid_m2_bwd_std'] = np.std(residuals_model2_bwd)
-#         feats['ar_resid_m2_bwd_skew'] = pd.Series(residuals_model2_bwd).skew()
-#         feats['ar_resid_m2_bwd_kurt'] = pd.Series(residuals_model2_bwd).kurt()
-#     except Exception:
-#         feats.update({'ar_resid_m2_bwd_mean': 0, 'ar_resid_m2_bwd_std': 0, 'ar_resid_m2_bwd_skew': 0, 'ar_resid_m2_bwd_kurt': 0})
-
-#     # --- 特征组2.5: model2_fwd 多步预测 s1 ---
-#     try:
-#         predictions_model2_fwd = model2_fwd.predict(start=len(s2), end=len(s2) + len(s1) - 1, dynamic=True)
-#         residuals_model2_fwd = s1.to_numpy() - predictions_model2_fwd
-#         feats['ar_resid_m2_fwd_mean'] = np.mean(residuals_model2_fwd)
-#         feats['ar_resid_m2_fwd_std'] = np.std(residuals_model2_fwd)
-#         feats['ar_resid_m2_fwd_skew'] = pd.Series(residuals_model2_fwd).skew()
-#         feats['ar_resid_m2_fwd_kurt'] = pd.Series(residuals_model2_fwd).kurt()
-#     except Exception:
-#         feats.update({'ar_resid_m2_fwd_mean': 0, 'ar_resid_m2_fwd_std': 0, 'ar_resid_m2_fwd_skew': 0, 'ar_resid_m2_fwd_kurt': 0})
-
-#     # --- 特征组3: 分别建模，比较差异 ---
-#     if model1_fwd is not None and model2_fwd is not None:
-#         feats['ar_resid_std_diff'] = model2_fwd.resid.std() - model1_fwd.resid.std()
-#         feats['ar_aic_diff'] = model2_fwd.aic - model1_fwd.aic
-#         feats['ar_const_diff'] = model2_fwd.params['const'] - model1_fwd.params['const']
-#         feats['ar_trend_diff'] = model2_fwd.params['trend'] - model1_fwd.params['trend']
-#         for i in range(1, lags + 1):
-#             feats[f'ar_param_diff_{i}'] = model2_fwd.params[f'value.L{i}'] - model1_fwd.params[f'value.L{i}']
-#     else:
-#         feats['ar_resid_std_diff'] = 0.0
-#         feats['ar_aic_diff'] = 0.0
-#         feats['ar_const_diff'] = 0.0
-#         feats['ar_trend_diff'] = 0.0
-#         for i in range(1, lags + 1):
-#             feats[f'ar_param_diff_{i}'] = 0.0
-
-#     # --- 特征组4: model1 单步预测 s2 ---
-#     try:
-#         ar_lags = model1_fwd.model.ar_lags
-#         max_lag = max(ar_lags)
-#         history = s1[-max_lag:].tolist()
-#         preds_manual = []
-
-#         for t in range(len(s2)):
-#             lagged_vals = history[-max_lag:]
-#             pred = model1_fwd.params.get("const", 0.0)
-#             if "trend" in model1_fwd.params.index:
-#                 pred += model1_fwd.params["trend"] * (len(s1) + t)
-#             for lag in ar_lags:
-#                 pred += model1_fwd.params.get(f"value.L{lag}", 0.0) * lagged_vals[-lag]
-#             preds_manual.append(pred)
-#             history.append(s2[t])
-
-#         preds_manual = np.array(preds_manual)
-#         mse_manual = np.mean((preds_manual - s2.values[:len(preds_manual)]) ** 2)
-#         feats["ar_autoreg_predict_mse"] = mse_manual
-
-#     except Exception as e:
-#         print(f"[WARN] Prediction error: {e}")
-#         feats['ar_autoreg_predict_mse'] = 0.0
-
-#     return {k: float(v) if not np.isnan(v) else 0 for k, v in feats.items()}
-
-# --- 9. ARIMA模型特征 ---
-def arima_model_features_cpu(u: pd.DataFrame) -> dict:
-    """
-    基于ARIMA模型派生特征 (CPU版, 使用statsmodels)。
-    1. 在 period 0 上训练模型，预测 period 1，计算残差统计量。
-    2. 在 period 1 上训练模型，预测 period 0，计算残差统计量。
-    3. 分别在 period 0 和 1 上训练模型，比较模型参数、残差和信息准则(AIC/BIC)。
-    """
-    from statsmodels.tsa.arima.model import ARIMA
-
-    s1 = u['value'][u['period'] == 0].to_numpy()
-    s2 = u['value'][u['period'] == 1].to_numpy()
-    feats = {}
-    order = (5, 1, 1) # (p, d, q)
-    p, d, q = order
-    min_len = p + d + 5 # A rough minimum length to fit ARIMA
-
-    # --- 特征组1: 用 s1 训练，预测 s2 ---
-    if len(s1) > min_len and len(s2) > 0:
-        try:
-            model1_fit = ARIMA(s1, order=order).fit()
-            predictions = model1_fit.forecast(steps=len(s2))
-            residuals = s2 - predictions
-            feats['arima_residuals_s2_pred_mean'] = np.mean(residuals)
-            feats['arima_residuals_s2_pred_std'] = np.std(residuals)
-            feats['arima_residuals_s2_pred_skew'] = pd.Series(residuals).skew()
-            feats['arima_residuals_s2_pred_kurt'] = pd.Series(residuals).kurt()
-        except Exception:
-            # 宽泛地捕获异常，防止因数值问题中断
-            feats.update({'arima_residuals_s2_pred_mean': 0, 'arima_residuals_s2_pred_std': 0, 'arima_residuals_s2_pred_skew': 0, 'arima_residuals_s2_pred_kurt': 0})
-    else:
-        feats.update({'arima_residuals_s2_pred_mean': 0, 'arima_residuals_s2_pred_std': 0, 'arima_residuals_s2_pred_skew': 0, 'arima_residuals_s2_pred_kurt': 0})
-
-    # --- 特征组2: 用 s2 训练，预测 s1 ---
-    # This is less common but can capture reverse predictability changes.
-    if len(s2) > min_len and len(s1) > 0:
-        try:
-            model2_fit = ARIMA(s2, order=order).fit()
-            predictions_on_s1 = model2_fit.forecast(steps=len(s1))
-            residuals_s1_pred = s1 - predictions_on_s1
-            feats['arima_residuals_s1_pred_mean'] = np.mean(residuals_s1_pred)
-            feats['arima_residuals_s1_pred_std'] = np.std(residuals_s1_pred)
-            feats['arima_residuals_s1_pred_skew'] = pd.Series(residuals_s1_pred).skew()
-            feats['arima_residuals_s1_pred_kurt'] = pd.Series(residuals_s1_pred).kurt()
-        except Exception:
-            feats.update({'arima_residuals_s1_pred_mean': 0, 'arima_residuals_s1_pred_std': 0, 'arima_residuals_s1_pred_skew': 0, 'arima_residuals_s1_pred_kurt': 0})
-    else:
-        feats.update({'arima_residuals_s1_pred_mean': 0, 'arima_residuals_s1_pred_std': 0, 'arima_residuals_s1_pred_skew': 0, 'arima_residuals_s1_pred_kurt': 0})
-
-    # --- 特征组3: 分别建模，比较差异 ---
-    s1_resid_std, s1_aic, s1_bic = np.nan, np.nan, np.nan
-    s1_params = {}
-    if len(s1) > min_len:
-        try:
-            fit1 = ARIMA(s1, order=order).fit()
-            s1_resid_std = np.std(fit1.resid)
-            s1_params = fit1.params.to_dict()
-            s1_aic = fit1.aic
-            s1_bic = fit1.bic
-        except Exception:
-            pass
-
-    s2_resid_std, s2_aic, s2_bic = np.nan, np.nan, np.nan
-    s2_params = {}
-    if len(s2) > min_len:
-        try:
-            fit2 = ARIMA(s2, order=order).fit()
-            s2_resid_std = np.std(fit2.resid)
-            s2_params = fit2.params.to_dict()
-            s2_aic = fit2.aic
-            s2_bic = fit2.bic
-        except Exception:
-            pass
-            
-    feats['arima_resid_std_diff'] = (s2_resid_std - s1_resid_std) if not (np.isnan(s1_resid_std) or np.isnan(s2_resid_std)) else 0
-    feats['arima_aic_diff'] = (s2_aic - s1_aic) if not (np.isnan(s1_aic) or np.isnan(s2_aic)) else 0
-    feats['arima_bic_diff'] = (s2_bic - s1_bic) if not (np.isnan(s1_bic) or np.isnan(s2_bic)) else 0
-    
-    # 比较模型系数
-    # Get all possible param names from both models
-    all_param_names = sorted(list(set(s1_params.keys()) | set(s2_params.keys())))
-    for name in all_param_names:
-        v1 = s1_params.get(name, 0)
-        v2 = s2_params.get(name, 0)
-        # Clean name for feature
-        clean_name = name.replace('.', '_')
-        feats[f'arima_param_{clean_name}_diff'] = v2 - v1
-
-    return {k: float(v) if not np.isnan(v) else 0 for k, v in feats.items()}
-
-def arima_model_features_gpu(u: pd.DataFrame) -> dict:
-    """
-    基于ARIMA模型派生特征 (GPU加速版, 使用StatsForecast)。
-    注意: StatsForecast 不计算 AIC/BIC，因此相关特征在此版本中被省略。
-    """
-    from statsforecast import StatsForecast
-    from statsforecast.models import ARIMA
-
-    s1_pd = u['value'][u['period'] == 0]
-    s2_pd = u['value'][u['period'] == 1]
-    feats = {}
-    order = (5, 1, 1) # (p, d, q)
-    p, d, q = order
-    min_len = p + d + 5 # A rough minimum length to fit ARIMA
-
-    df1_pd = pd.DataFrame({'unique_id': 's1', 'ds': np.arange(len(s1_pd)), 'y': s1_pd.values})
-    df2_pd = pd.DataFrame({'unique_id': 's2', 'ds': np.arange(len(s2_pd)), 'y': s2_pd.values})
-    
-    df1 = cudf.from_pandas(df1_pd)
-    df2 = cudf.from_pandas(df2_pd)
-    
-    # --- 特征组1: 用 s1 训练，预测 s2 ---
-    if len(s1_pd) > min_len and len(s2_pd) > 0:
-        try:
-            sf1 = StatsForecast(models=[ARIMA(order=order, season_length=0)], freq=1)
-            sf1.fit(df1)
-            forecasts = sf1.predict(h=len(s2_pd))
-            predictions = forecasts['ARIMA'].to_cupy().get()
-            residuals = s2_pd.values - predictions
-            feats['arima_residuals_s2_pred_mean'] = np.mean(residuals)
-            feats['arima_residuals_s2_pred_std'] = np.std(residuals)
-            feats['arima_residuals_s2_pred_skew'] = pd.Series(residuals).skew()
-            feats['arima_residuals_s2_pred_kurt'] = pd.Series(residuals).kurt()
-        except Exception:
-            feats.update({'arima_residuals_s2_pred_mean': 0, 'arima_residuals_s2_pred_std': 0, 'arima_residuals_s2_pred_skew': 0, 'arima_residuals_s2_pred_kurt': 0})
-    else:
-        feats.update({'arima_residuals_s2_pred_mean': 0, 'arima_residuals_s2_pred_std': 0, 'arima_residuals_s2_pred_skew': 0, 'arima_residuals_s2_pred_kurt': 0})
-
-    # --- 特征组2: 用 s2 训练，预测 s1 ---
-    if len(s2_pd) > min_len and len(s1_pd) > 0:
-        try:
-            sf2 = StatsForecast(models=[ARIMA(order=order, season_length=0)], freq=1)
-            sf2.fit(df2)
-            forecasts_on_s1 = sf2.predict(h=len(s1_pd))
-            predictions_on_s1 = forecasts_on_s1['ARIMA'].to_cupy().get()
-            residuals_s1_pred = s1_pd.values - predictions_on_s1
-            feats['arima_residuals_s1_pred_mean'] = np.mean(residuals_s1_pred)
-            feats['arima_residuals_s1_pred_std'] = np.std(residuals_s1_pred)
-            feats['arima_residuals_s1_pred_skew'] = pd.Series(residuals_s1_pred).skew()
-            feats['arima_residuals_s1_pred_kurt'] = pd.Series(residuals_s1_pred).kurt()
-        except Exception:
-            feats.update({'arima_residuals_s1_pred_mean': 0, 'arima_residuals_s1_pred_std': 0, 'arima_residuals_s1_pred_skew': 0, 'arima_residuals_s1_pred_kurt': 0})
-    else:
-        feats.update({'arima_residuals_s1_pred_mean': 0, 'arima_residuals_s1_pred_std': 0, 'arima_residuals_s1_pred_skew': 0, 'arima_residuals_s1_pred_kurt': 0})
-
-    # --- 特征组3: 分别建模，比较差异 ---
-    s1_resid_std, s2_resid_std = np.nan, np.nan
-    s1_params, s2_params = {}, {}
-
-    if len(s1_pd) > min_len:
-        try:
-            sf1 = StatsForecast(models=[ARIMA(order=order, season_length=0)], freq=1)
-            fitted_vals_df1 = sf1.fit(df1).predict(h=0, fitted=True)
-            if not fitted_vals_df1.empty:
-                fitted_vals1 = fitted_vals_df1['ARIMA'].to_cupy().get()
-                s1_resid = s1_pd.values[-len(fitted_vals1):] - fitted_vals1
-                s1_resid_std = np.std(s1_resid)
-                params_cupy = sf1.models[0].model_
-                s1_params = {k: v.get() if hasattr(v, 'get') else v for k,v in params_cupy.items()}
-        except Exception:
-            pass
-
-    if len(s2_pd) > min_len:
-        try:
-            sf2 = StatsForecast(models=[ARIMA(order=order, season_length=0)], freq=1)
-            fitted_vals_df2 = sf2.fit(df2).predict(h=0, fitted=True)
-            if not fitted_vals_df2.empty:
-                fitted_vals2 = fitted_vals_df2['ARIMA'].to_cupy().get()
-                s2_resid = s2_pd.values[-len(fitted_vals2):] - fitted_vals2
-                s2_resid_std = np.std(s2_resid)
-                params_cupy = sf2.models[0].model_
-                s2_params = {k: v.get() if hasattr(v, 'get') else v for k,v in params_cupy.items()}
-        except Exception:
-            pass
-            
-    feats['arima_resid_std_diff'] = (s2_resid_std - s1_resid_std) if not (np.isnan(s1_resid_std) or np.isnan(s2_resid_std)) else 0
-    
-    all_param_names = sorted(list(set(s1_params.keys()) | set(s2_params.keys())))
-    if 'constant' in all_param_names: all_param_names.remove('constant')
-    
-    # 统一AR和MA系数的名称和长度
-    max_ar = max(len(s1_params.get('ar', [])), len(s2_params.get('ar', [])))
-    max_ma = max(len(s1_params.get('ma', [])), len(s2_params.get('ma', [])))
-
-    p1_ar = np.resize(s1_params.get('ar', []), max_ar)
-    p2_ar = np.resize(s2_params.get('ar', []), max_ar)
-    p1_ma = np.resize(s1_params.get('ma', []), max_ma)
-    p2_ma = np.resize(s2_params.get('ma', []), max_ma)
-
-    for i in range(max_ar):
-        feats[f'arima_param_ar_{i+1}_diff'] = p2_ar[i] - p1_ar[i]
-    for i in range(max_ma):
-        feats[f'arima_param_ma_{i+1}_diff'] = p2_ma[i] - p1_ma[i]
-
-    return {k: float(v) if not np.isnan(v) else 0 for k, v in feats.items()}
-
-
-@register_feature
-def arima_model_features(u: pd.DataFrame) -> dict:
-    """
-    ARIMA 特征提取的动态调度器。
-    如果检测到GPU，则使用`StatsForecast`进行加速计算，否则回退到
-    使用`statsmodels`的CPU版本。
-    """
-    if GPU_AVAILABLE:
-        # logger is not available here, print for now
-        # logger.info("GPU detected, using arima_model_features_gpu.")
-        return arima_model_features_gpu(u)
-    else:
-        # logger.info("No GPU detected, using arima_model_features_cpu.")
-        return arima_model_features_cpu(u)
-
-@register_feature
-def distance_features(u: pd.DataFrame) -> dict:
-    """
-    计算两个时间序列之间的DTW和EDR距离特征
-    
-    注意：
-    - DTW距离要求等长序列，对不等长序列需要预处理
-    - EDR距离可以处理不等长序列
-    """
-    from sktime.distances import dtw_distance, edr_distance
-    
-    s1 = u['value'][u['period'] == 0].to_numpy()
-    s2 = u['value'][u['period'] == 1].to_numpy()
-    feats = {}
-    
-    # # 1. DTW距离特征
-    # try:
-    #     # 不等长序列：分别用截断和插值方法处理
-    #     # 方法1：截断到较短长度
-    #     min_len = min(len(s1), len(s2))
-    #     s1_truncated = s1[:min_len]
-    #     s2_truncated = s2[:min_len]
-        
-    #     feats['dtw_distance_truncated'] = dtw_distance(s1_truncated, s2_truncated)
-    #     feats['dtw_distance_truncated_normalized'] = feats['dtw_distance_truncated'] / min_len
-        
-    #     # 方法2：插值到相同长度
-    #     target_length = max(len(s1), len(s2))  # 限制最大长度避免计算过慢
-        
-    #     def interpolate_series(series, target_len):
-    #         """将序列插值到目标长度"""
-    #         if len(series) == target_len:
-    #             return series
-    #         old_indices = np.linspace(0, len(series)-1, len(series))
-    #         new_indices = np.linspace(0, len(series)-1, target_len)
-    #         return np.interp(new_indices, old_indices, series)
-        
-    #     s1_interp = interpolate_series(s1, target_length)
-    #     s2_interp = interpolate_series(s2, target_length)
-        
-    #     feats['dtw_distance_interpolated'] = dtw_distance(s1_interp, s2_interp)
-    #     feats['dtw_distance_interpolated_normalized'] = feats['dtw_distance_interpolated'] / target_length
-        
-    #     # 带窗口约束的插值DTW
-    #     window_ratio = 0.25
-    #     feats['dtw_distance_interpolated_windowed'] = dtw_distance(
-    #         s1_interp, s2_interp, window=window_ratio
-    #     )
-            
-    # except Exception as e:
-    #     print(f"DTW计算错误: {e}")
-    #     # 为所有可能的DTW特征设置默认值
-    #     dtw_features = [
-    #         'dtw_distance', 'dtw_distance_windowed', 'dtw_distance_normalized',
-    #         'dtw_distance_truncated', 'dtw_distance_truncated_normalized',
-    #         'dtw_distance_interpolated', 'dtw_distance_interpolated_normalized',
-    #         'dtw_distance_interpolated_windowed', 'dtw_distance_padded',
-    #         'dtw_distance_padded_normalized'
-    #     ]
-    #     for feat in dtw_features:
-    #         feats[feat] = 0
-    
-    # 2. EDR距离特征
-    try:
-        # EDR可以处理不等长序列，直接计算
-        
-        # 自适应epsilon：根据文档，默认是最大标准差的1/4
-        combined_series = np.concatenate([s1, s2])
-        std_s1 = np.std(s1) if len(s1) > 1 else 0
-        std_s2 = np.std(s2) if len(s2) > 1 else 0
-        max_std = max(std_s1, std_s2)
-        epsilon_auto = max_std * 0.25 if max_std > 0 else 0.1
-        
-        feats['edr_distance'] = edr_distance(s1, s2, epsilon=epsilon_auto)
-        
-        # 使用不同的epsilon值
-        epsilon_small = epsilon_auto * 0.5  # 更严格的匹配
-        epsilon_large = epsilon_auto * 2.0  # 更宽松的匹配
-        
-        feats['edr_distance_strict'] = edr_distance(s1, s2, epsilon=epsilon_small)
-        feats['edr_distance_loose'] = edr_distance(s1, s2, epsilon=epsilon_large)
-        
-        # 固定epsilon值（基于数据的整体统计）
-        epsilon_fixed = np.std(combined_series) * 0.1
-        feats['edr_distance_fixed_eps'] = edr_distance(s1, s2, epsilon=epsilon_fixed)
-        
-        # 记录使用的epsilon值用于分析
-        feats['edr_epsilon_used'] = epsilon_auto
-        
-    except Exception as e:
-        print(f"EDR计算错误: {e}")
-        edr_features = [
-            'edr_distance', 'edr_distance_strict', 'edr_distance_loose',
-            'edr_distance_fixed_eps', 'edr_distance_windowed', 'edr_epsilon_used'
-        ]
-        for feat in edr_features:
-            feats[feat] = 0
-
-    return {k: float(v) if not np.isnan(v) else 0 for k, v in feats.items()}
-
-
-# --- 13. 实验性稳健变异系数 ---
-def _quartile_cv(s: pd.Series) -> float:
-    """稳健变异系数 (Quartile Coefficient of Variation)."""
-    if len(s) < 4:  # Need at least 4 points for quartiles
-        return 0.0
-    q1 = s.quantile(0.25)
-    q3 = s.quantile(0.75)
-    if abs(q3 + q1) < 1e-6:
-        return 0.0
-    return (q3 - q1) / (q3 + q1)
-
-def _log_cv(s: pd.Series) -> float:
-    """对数变异系数 (Logarithmic Coefficient of Variation)."""
-    s_pos = s[s > 0]
-    if len(s_pos) < 2:
-        return 0.0
-    log_s = np.log(s_pos)
-    if len(log_s) < 2:
-        return 0.0
-    log_std = np.std(log_s)
-    return np.sqrt(np.exp(log_std**2) - 1)
-
-def _mad_cv(s: pd.Series) -> float:
-    """基于MAD的变异系数 (Median Absolute Deviation based CV)."""
-    if len(s) < 2:
-        return 0.0
-    median_val = np.median(s)
-    if abs(median_val) < 1e-6:
-        return 0.0
-    mad = np.median(np.abs(s - median_val))
-    return mad / abs(median_val)
-
-def _iqr_cv(s: pd.Series) -> float:
-    """广义变异系数的实现 (Interquartile Range based CV)."""
-    if len(s) < 4:
-        return 0.0
-    median_val = np.median(s)
-    if abs(median_val) < 1e-6:
-        return 0.0
-    iqr = scipy.stats.iqr(s)
-    return iqr / abs(median_val)
-
-
-def experimental_robust_cv_features(u: pd.DataFrame) -> dict:
-    """
-    实验性特征：计算多种稳健的变异系数。
-    - 稳健变异系数 (Quartile CV): (Q3-Q1)/(Q3+Q1)
-    - 对数变异系数 (Log CV): for log-normal data
-    - 基于MAD的变异系数 (MAD CV): MAD / |Median|
-    - 广义变异系数 (IQR CV): IQR / |Median|
-    """
-    s1 = u['value'][u['period'] == 0]
-    s2 = u['value'][u['period'] == 1]
-    s_whole = u['value']
-    feats = {}
-
-    cv_funcs = {
-        'robust_quartile_cv': _quartile_cv,
-        'robust_log_cv': _log_cv,
-        'robust_mad_cv': _mad_cv,
-        'robust_iqr_cv': _iqr_cv,
-    }
-
-    for name, func in cv_funcs.items():
-        try:
-            v1, v2, v_whole = func(s1), func(s2), func(s_whole)
-            feats[f'{name}_left'] = v1
-            feats[f'{name}_right'] = v2
-            feats[f'{name}_whole'] = v_whole
-            feats[f'{name}_diff'] = v2 - v1
-            feats[f'{name}_ratio'] = v2 / (v1 + 1e-6)
-        except Exception:
-            feats.update({f'{name}_left': 0, f'{name}_right': 0, f'{name}_whole': 0, f'{name}_diff': 0, f'{name}_ratio': 0})
-            
-    return {k: float(v) if not np.isnan(v) else 0 for k, v in feats.items()}
-
-
-
-def distribution_distance_features(u: pd.DataFrame) -> dict:
-    """
-    计算两段信号之间的分布距离/散度特征，包括瓦瑟斯坦距离和KL散度。
-    """
-    s1 = u['value'][u['period'] == 0].to_numpy()
-    s2 = u['value'][u['period'] == 1].to_numpy()
-    feats = {}
-
-    # 1. 瓦瑟斯坦距离 (Earth Mover's Distance)
-    # 直接作用于样本值，不需要事先计算直方图
-    if len(s1) > 0 and len(s2) > 0:
-        try:
-            w_dist = scipy.stats.wasserstein_distance(s1, s2)
-            feats['wasserstein_distance'] = w_dist
-        except Exception:
-            feats['wasserstein_distance'] = np.nan
-    else:
-        feats['wasserstein_distance'] = np.nan
-
-
-    # 2. KL散度 (Kullback-Leibler divergence)
-    # 需要先将数据转换为概率分布（直方图）
-    if len(s1) > 0 and len(s2) > 0:
-        try:
-            # 创建一个共同的bins范围，以确保两个直方图具有可比性
-            min_val = min(s1.min(), s2.min())
-            max_val = max(s1.max(), s2.max())
-            bins = np.linspace(min_val, max_val, num=50) # 可以调整bin的数量
-
-            # 计算两个样本的概率分布
-            p1, _ = np.histogram(s1, bins=bins, density=True)
-            p2, _ = np.histogram(s2, bins=bins, density=True)
-
-            # 为避免log(0)，给概率分布加上一个极小值
-            p1 += 1e-10
-            p2 += 1e-10
-            
-            # 归一化，使其和为1
-            p1 /= p1.sum()
-            p2 /= p2.sum()
-
-            # 计算对称KL散度
-            kl_div_12 = scipy.stats.entropy(p1, p2)
-            kl_div_21 = scipy.stats.entropy(p2, p1)
-            kl_div_symmetric = (kl_div_12 + kl_div_21) / 2
-            
-            feats['kl_divergence'] = kl_div_12 # Asymmetric
-            feats['kl_divergence_symmetric'] = kl_div_symmetric
-        except Exception:
-            feats['kl_divergence'] = np.nan
-            feats['kl_divergence_symmetric'] = np.nan
-    else:
-        feats['kl_divergence'] = np.nan
-        feats['kl_divergence_symmetric'] = np.nan
-
-
-    return {k: float(v) if not np.isnan(v) else 0 for k, v in feats.items()}
-
-def arima_model_features(u: pd.DataFrame) -> dict:
-    """
-    基于ARIMA模型派生特征。
-    1. 在 period 0 上训练模型，预测 period 1，计算残差统计量。
-    2. 在 period 1 上训练模型，预测 period 0，计算残差统计量。
-    3. 分别在 period 0 和 1 上训练模型，比较模型参数、残差和信息准则(AIC/BIC)。
-    """
-    s1 = u['value'][u['period'] == 0].to_numpy()
-    s2 = u['value'][u['period'] == 1].to_numpy()
-    s_whole = u['value'].to_numpy()
-    feats = {}
-    order = (5, 1, 1) # (p, d, q)
-    p, d, q = order
-    num_params = p + q + 1 # AR, MA, and constant/drift
-
-    # --- 特征组1: 用 s1 训练，预测 s2 ---
-    # ARIMA needs enough points for differencing and lags
-    if len(s1) > sum(order) and len(s2) > 0:
-        try:
-            model1_fit = tsa.ARIMA(s1, order=order).fit()
-            predictions = model1_fit.forecast(steps=len(s2))
-            residuals = s2 - predictions
-            feats['arima_residuals_s2_pred_mean'] = np.mean(residuals)
-            feats['arima_residuals_s2_pred_std'] = np.std(residuals)
-            feats['arima_residuals_s2_pred_skew'] = pd.Series(residuals).skew()
-            feats['arima_residuals_s2_pred_kurt'] = pd.Series(residuals).kurt()
-        except Exception:
-            # 宽泛地捕获异常，防止因数值问题中断
-            feats.update({'arima_residuals_s2_pred_mean': 0, 'arima_residuals_s2_pred_std': 0, 'arima_residuals_s2_pred_skew': 0, 'arima_residuals_s2_pred_kurt': 0})
-    else:
-        feats.update({'arima_residuals_s2_pred_mean': 0, 'arima_residuals_s2_pred_std': 0, 'arima_residuals_s2_pred_skew': 0, 'arima_residuals_s2_pred_kurt': 0})
-
-    # --- 特征组2: 用 s2 训练，预测 s1 ---
-    if len(s2) > sum(order) and len(s1) > 0:
-        try:
-            model2_fit = tsa.ARIMA(s2, order=order).fit()
-            predictions_on_s1 = model2_fit.forecast(steps=len(s1))
-            residuals_s1_pred = s1 - predictions_on_s1
-            feats['arima_residuals_s1_pred_mean'] = np.mean(residuals_s1_pred)
-            feats['arima_residuals_s1_pred_std'] = np.std(residuals_s1_pred)
-            feats['arima_residuals_s1_pred_skew'] = pd.Series(residuals_s1_pred).skew()
-            feats['arima_residuals_s1_pred_kurt'] = pd.Series(residuals_s1_pred).kurt()
-        except Exception:
-            feats.update({'arima_residuals_s1_pred_mean': 0, 'arima_residuals_s1_pred_std': 0, 'arima_residuals_s1_pred_skew': 0, 'arima_residuals_s1_pred_kurt': 0})
-    else:
-        feats.update({'arima_residuals_s1_pred_mean': 0, 'arima_residuals_s1_pred_std': 0, 'arima_residuals_s1_pred_skew': 0, 'arima_residuals_s1_pred_kurt': 0})
-
-
-    # --- 特征组3: 分别建模，比较差异 ---
-    s1_resid_std, s1_params = np.nan, np.full(num_params, np.nan)
-    s1_aic, s1_bic = np.nan, np.nan
-    if len(s1) > sum(order):
-        try:
-            fit1 = tsa.ARIMA(s1, order=order).fit()
-            s1_resid_std = np.std(fit1.resid)
-            if len(fit1.params) == num_params:
-                s1_params = fit1.params
-            s1_aic = fit1.aic
-            s1_bic = fit1.bic
-        except Exception:
-            pass
-
-    s2_resid_std, s2_params = np.nan, np.full(num_params, np.nan)
-    s2_aic, s2_bic = np.nan, np.nan
-    if len(s2) > sum(order):
-        try:
-            fit2 = tsa.ARIMA(s2, order=order).fit()
-            s2_resid_std = np.std(fit2.resid)
-            if len(fit2.params) == num_params:
-                s2_params = fit2.params
-            s2_aic = fit2.aic
-            s2_bic = fit2.bic
-        except Exception:
-            pass
-
-    swhole_resid_std, swhole_params = np.nan, np.full(num_params, np.nan)
-    swhole_aic, swhole_bic = np.nan, np.nan
-    if len(s_whole) > sum(order):
-        try:
-            fit_whole = tsa.ARIMA(s_whole, order=order).fit()
-            swhole_resid_std = np.std(fit_whole.resid)
-            if len(fit_whole.params) == num_params:
-                swhole_params = fit_whole.params
-            swhole_aic = fit_whole.aic
-            swhole_bic = fit_whole.bic
-        except Exception:
-            pass
-            
-    feats['arima_resid_std_left'] = s1_resid_std
-    feats['arima_resid_std_right'] = s2_resid_std
-    feats['arima_resid_std_whole'] = swhole_resid_std
-    feats['arima_resid_std_diff'] = (s2_resid_std - s1_resid_std) if not (np.isnan(s1_resid_std) or np.isnan(s2_resid_std)) else 0
-    feats['arima_resid_std_ratio'] = (s2_resid_std / (s1_resid_std + 1e-6)) if not (np.isnan(s1_resid_std) or np.isnan(s2_resid_std)) else 0
-    _add_contribution_ratio_feats(feats, 'arima_resid_std', s1_resid_std, s2_resid_std, swhole_resid_std)
-    
-    feats['arima_aic_left'] = s1_aic
-    feats['arima_aic_right'] = s2_aic
-    feats['arima_aic_whole'] = swhole_aic
-    feats['arima_aic_diff'] = (s2_aic - s1_aic) if not (np.isnan(s1_aic) or np.isnan(s2_aic)) else 0
-    feats['arima_aic_ratio'] = (s2_aic / (s1_aic + 1e-6)) if not (np.isnan(s1_aic) or np.isnan(s2_aic)) else 0
-    _add_contribution_ratio_feats(feats, 'arima_aic', s1_aic, s2_aic, swhole_aic)
-
-    feats['arima_bic_left'] = s1_bic
-    feats['arima_bic_right'] = s2_bic
-    feats['arima_bic_whole'] = swhole_bic
-    feats['arima_bic_diff'] = (s2_bic - s1_bic) if not (np.isnan(s1_bic) or np.isnan(s2_bic)) else 0
-    feats['arima_bic_ratio'] = (s2_bic / (s1_bic + 1e-6)) if not (np.isnan(s1_bic) or np.isnan(s2_bic)) else 0
-    _add_contribution_ratio_feats(feats, 'arima_bic', s1_bic, s2_bic, swhole_bic)
-    
-    # 比较模型系数
-    for i in range(len(s1_params)):
-        feats[f'arima_param_{i}_left'] = s1_params[i]
-        feats[f'arima_param_{i}_right'] = s2_params[i]
-        feats[f'arima_param_{i}_whole'] = swhole_params[i]
-        feats[f'arima_param_{i}_diff'] = s2_params[i] - s1_params[i]
-        feats[f'arima_param_{i}_ratio'] = s2_params[i] / (s1_params[i] + 1e-6)
-        _add_contribution_ratio_feats(feats, f'arima_param_{i}', s1_params[i], s2_params[i], swhole_params[i])
-
->>>>>>> 39770551
     return {k: float(v) if not np.isnan(v) else 0 for k, v in feats.items()}