# -*- coding: utf-8 -*-
"""
本文件用于存放已废弃或在实验中表现不佳的特征。

这里的特征函数不会被自动注册或运行。
如果需要重新启用某个特征，请将其代码移回 features.py 并重新添加 @register_feature 装饰器。
"""
import pandas as pd
import numpy as np

def mean_abs_diff_features(u: pd.DataFrame) -> dict:
    """
    计算基于平均绝对差分的特征。
    M = (1/(N-1)) * sum(|t_{i+1} - t_i|)
    """
    s1 = u['value'][u['period'] == 0]
    s2 = u['value'][u['period'] == 1]
    feats = {}

    m0 = s1.diff().abs().mean() if len(s1) > 1 else 0
    m1 = s2.diff().abs().mean() if len(s2) > 1 else 0

    feats['mean_abs_diff_0'] = m0
    feats['mean_abs_diff_1'] = m1
    feats['mean_abs_diff_diff'] = m1 - m0

    if m0 > 1e-6:
        feats['mean_abs_diff_rel_diff'] = (m1 - m0) / m0
    else:
        feats['mean_abs_diff_rel_diff'] = 0.0

    return {k: float(v) if not np.isnan(v) else 0 for k, v in feats.items()} 


def more_distributional_stats(u: pd.DataFrame) -> dict:
    """
    比较两段时序数据的分布特征和统计性质
    """
    s1 = u['value'][u['period'] == 0].dropna()
    s2 = u['value'][u['period'] == 1].dropna()
    feats = {}
    
    # 确保数据不为空
    if len(s1) == 0 or len(s2) == 0:
        return {}
    
    # 1. 位置检验 (Location Tests)
    # t检验 (假设正态分布)
    try:
        ttest_stat, ttest_pvalue = scipy.stats.ttest_ind(s1, s2, equal_var=False)
        feats['ttest_pvalue'] = -ttest_pvalue if not np.isnan(ttest_pvalue) else 0
        feats['ttest_stat'] = ttest_stat if not np.isnan(ttest_stat) else 0
    except:
        feats['ttest_pvalue'] = 0
        feats['ttest_stat'] = 0
    
    # Mann-Whitney U检验 (非参数，不假设分布)
    try:
        mw_stat, mw_pvalue = scipy.stats.mannwhitneyu(s1, s2, alternative='two-sided')
        feats['mannwhitney_pvalue'] = -mw_pvalue if not np.isnan(mw_pvalue) else 0
        feats['mannwhitney_stat'] = mw_stat if not np.isnan(mw_stat) else 0
    except:
        feats['mannwhitney_pvalue'] = 0
        feats['mannwhitney_stat'] = 0
    
    # Wilcoxon秩和检验
    try:
        w_stat, w_pvalue = scipy.stats.ranksums(s1, s2)
        feats['wilcoxon_pvalue'] = -w_pvalue if not np.isnan(w_pvalue) else 0
        feats['wilcoxon_stat'] = w_stat if not np.isnan(w_stat) else 0
    except:
        feats['wilcoxon_pvalue'] = 0
        feats['wilcoxon_stat'] = 0
    
    # 2. 分布形状检验 (Distribution Shape Tests)
    # Kolmogorov-Smirnov检验
    try:
        ks_stat, ks_pvalue = scipy.stats.ks_2samp(s1, s2)
        feats['ks_pvalue'] = -ks_pvalue if not np.isnan(ks_pvalue) else 0
        feats['ks_stat'] = ks_stat if not np.isnan(ks_stat) else 0
    except:
        feats['ks_pvalue'] = 0
        feats['ks_stat'] = 0
    
    # Anderson-Darling检验
    try:
        ad_stat, ad_crit, ad_pvalue = scipy.stats.anderson_ksamp([s1, s2], method=stats.PermutationMethod(n_resamples=1000))
        feats['anderson_pvalue'] = -ad_pvalue if not np.isnan(ad_pvalue) else 0
        feats['anderson_stat'] = ad_stat if not np.isnan(ad_stat) else 0
    except:
        feats['anderson_pvalue'] = 0
        feats['anderson_stat'] = 0
    
    # 3. 方差齐性检验 (Variance Homogeneity Tests)
    # Levene检验
    try:
        levene_stat, levene_pvalue = scipy.stats.levene(s1, s2)
        feats['levene_pvalue'] = -levene_pvalue if not np.isnan(levene_pvalue) else 0
        feats['levene_stat'] = levene_stat if not np.isnan(levene_stat) else 0
    except:
        feats['levene_pvalue'] = 0
        feats['levene_stat'] = 0
    
    # Bartlett检验
    try:
        bartlett_stat, bartlett_pvalue = scipy.stats.bartlett(s1, s2)
        feats['bartlett_pvalue'] = -bartlett_pvalue if not np.isnan(bartlett_pvalue) else 0
        feats['bartlett_stat'] = bartlett_stat if not np.isnan(bartlett_stat) else 0
    except:
        feats['bartlett_pvalue'] = 0
        feats['bartlett_stat'] = 0
    
    # F检验方差比
    try:
        f_stat = np.var(s1, ddof=1) / np.var(s2, ddof=1)
        df1, df2 = len(s1) - 1, len(s2) - 1
        f_pvalue = 2 * min(scipy.stats.f.cdf(f_stat, df1, df2), 
                          1 - scipy.stats.f.cdf(f_stat, df1, df2))
        feats['f_test_pvalue'] = -f_pvalue if not np.isnan(f_pvalue) else 0
        feats['f_test_stat'] = f_stat if not np.isnan(f_stat) else 0
    except:
        feats['f_test_pvalue'] = 0
        feats['f_test_stat'] = 0
    
    # 4. 矩检验 (Moment Tests)
    # 偏度差异
    try:
        skew1 = scipy.stats.skew(s1)
        skew2 = scipy.stats.skew(s2)
        feats['skew_diff'] = skew1 - skew2 if not (np.isnan(skew1) or np.isnan(skew2)) else 0
    except:
        feats['skew_diff'] = 0
    
    # 峰度差异
    try:
        kurt1 = scipy.stats.kurtosis(s1)
        kurt2 = scipy.stats.kurtosis(s2)
        feats['kurtosis_diff'] = kurt1 - kurt2 if not (np.isnan(kurt1) or np.isnan(kurt2)) else 0
    except:
        feats['kurtosis_diff'] = 0
    
    # 5. 正态性检验 (Normality Tests)
    # Jarque-Bera检验差异
    try:
        jb1_stat, jb1_pvalue = scipy.stats.jarque_bera(s1)
        jb2_stat, jb2_pvalue = scipy.stats.jarque_bera(s2)
        feats['jb_pvalue_diff'] = jb1_pvalue - jb2_pvalue if not (np.isnan(jb1_pvalue) or np.isnan(jb2_pvalue)) else 0
    except:
        feats['jb_pvalue_diff'] = 0
    
    # Shapiro-Wilk检验差异
    try:
        if len(s1) <= 5000 and len(s2) <= 5000:  # Shapiro有样本大小限制
            sw1_stat, sw1_pvalue = scipy.stats.shapiro(s1)
            sw2_stat, sw2_pvalue = scipy.stats.shapiro(s2)
            feats['shapiro_pvalue_diff'] = sw1_pvalue - sw2_pvalue if not (np.isnan(sw1_pvalue) or np.isnan(sw2_pvalue)) else 0
        else:
            feats['shapiro_pvalue_diff'] = 0
    except:
        feats['shapiro_pvalue_diff'] = 0
    
    # 6. 分位数检验 (Quantile Tests)
    # 中位数差异
    try:
        median_diff = np.median(s1) - np.median(s2)
        feats['median_diff'] = median_diff if not np.isnan(median_diff) else 0
    except:
        feats['median_diff'] = 0
    
    # 四分位距差异
    try:
        iqr1 = np.percentile(s1, 75) - np.percentile(s1, 25)
        iqr2 = np.percentile(s2, 75) - np.percentile(s2, 25)
        feats['iqr_diff'] = iqr1 - iqr2 if not (np.isnan(iqr1) or np.isnan(iqr2)) else 0
    except:
        feats['iqr_diff'] = 0
    
    # 7. 时序特性检验 (Time Series Properties)
    # 自相关检验 (Ljung-Box)
    try:
        # 分别检验两个序列的自相关，输出1~10阶的pvalue差异
        if len(s1) > 10:
            lb1 = sm.stats.acorr_ljungbox(s1, lags=10, return_df=True)
            lb1_pvalues = lb1['lb_pvalue'].values
        else:
            lb1_pvalues = np.ones(10)
        if len(s2) > 10:
            lb2 = sm.stats.acorr_ljungbox(s2, lags=10, return_df=True)
            lb2_pvalues = lb2['lb_pvalue'].values
        else:
            lb2_pvalues = np.ones(10)
        # 构造10个特征，分别为每一阶的pvalue差异
        for i in range(10):
            p1 = lb1_pvalues[i] if i < len(lb1_pvalues) else 1.0
            p2 = lb2_pvalues[i] if i < len(lb2_pvalues) else 1.0
            feats[f'ljungbox_pvalue_diff_lag{i+1}'] = p1 - p2 if not (np.isnan(p1) or np.isnan(p2)) else 0
    except:
        for i in range(10):
            feats[f'ljungbox_pvalue_diff_lag{i+1}'] = 0
    
    # 平稳性检验 (ADF)
    def extract_adf_features(s):
        if len(s) <= 12:
            return {'p': 1.0, 'stat': 0.0, 'lag': 0, 'ic': 0.0, 'crit_5pct': 0.0, 'reject_5pct': 0}
        adf = tsa.stattools.adfuller(s, autolag='AIC')
        stat, p, lag, _, crit, ic = adf
        crit_5pct = crit['5%']
        return {
            'p': p,
            'stat': stat,
            'lag': lag,
            'ic': ic,
            'crit_5pct': crit_5pct,
            'reject_5pct': int(stat < crit_5pct)
        }
    try:
        f1 = extract_adf_features(s1)
        f2 = extract_adf_features(s2)

        feats['adf_pvalue_diff'] = f1['p'] - f2['p']
        feats['adf_stat_diff'] = f1['stat'] - f2['stat']
        feats['adf_lag_diff'] = f1['lag'] - f2['lag']
        feats['adf_icbest_diff'] = f1['ic'] - f2['ic']
        feats['adf_stat_relative_diff'] = (f1['stat'] - f1['crit_5pct']) - (f2['stat'] - f2['crit_5pct'])
        feats['adf_reject_flag_diff'] = f1['reject_5pct'] - f2['reject_5pct']
    except:
        feats['adf_pvalue_diff'] = 0
        feats['adf_stat_diff'] = 0
        feats['adf_lag_diff'] = 0
        feats['adf_icbest_diff'] = 0
        feats['adf_stat_relative_diff'] = 0
        feats['adf_reject_flag_diff'] = 0
    
    # KPSS检验
    def extract_kpss_features(s):
        if len(s) <= 12:
            return {'p': 0.1, 'stat': 0.0, 'lag': 0, 'crit_5pct': 0.0, 'reject_5pct': 0}
        kpss = tsa.stattools.kpss(s, regression='c', nlags='auto')
        stat, p, lag, crit = kpss
        crit_5pct = crit['5%']
        return {
            'p': p,
            'stat': stat,
            'lag': lag,
            'crit_5pct': crit_5pct,
            'reject_5pct': int(stat > crit_5pct)  # KPSS原假设是“平稳”，所以 > 临界值 拒绝平稳
        }
    try:
        k1 = extract_kpss_features(s1)
        k2 = extract_kpss_features(s2)

        feats['kpss_pvalue_diff'] = k1['p'] - k2['p']
        feats['kpss_stat_diff'] = k1['stat'] - k2['stat']
        feats['kpss_lag_diff'] = k1['lag'] - k2['lag']
        feats['kpss_stat_relative_diff'] = (k1['stat'] - k1['crit_5pct']) - (k2['stat'] - k2['crit_5pct'])
        feats['kpss_reject_flag_diff'] = k1['reject_5pct'] - k2['reject_5pct']
    except:
        feats['kpss_pvalue_diff'] = 0
        feats['kpss_stat_diff'] = 0
        feats['kpss_lag_diff'] = 0
        feats['kpss_stat_relative_diff'] = 0
        feats['kpss_reject_flag_diff'] = 0
    
    # 8. 因果性检验 (Causality Tests)
    def extract_granger_features(x1, x2, max_lag=4):
        min_len = min(len(x1), len(x2))
        max_lag = min(max_lag, min_len // 4)
        if min_len <= 10 or max_lag < 1:
            return {'min_pval': 1.0, 'avg_pval': 1.0, 'best_lag': 0, 'pval_lag_diff': 0}
        
        data = pd.DataFrame({'x1': x1.iloc[-min_len:].values, 'x2': x2.iloc[:min_len].values})
        try:
            res = tsa.stattools.grangercausalitytests(data[['x2', 'x1']], maxlag=max_lag, verbose=False)
            # print(res)
            pvals = []
            for lag, (test_results, _) in res.items():
                # print(lag)
                # print(test_results)
                pval = test_results['ssr_ftest'][1]
                pvals.append((lag, pval))
            pvals_sorted = sorted(pvals, key=lambda x: x[1])
            min_pval = pvals_sorted[0][1]
            best_lag = pvals_sorted[0][0]
            return {
                'min_pval': min_pval,
                'best_lag': best_lag,
                'avg_pval': np.mean([p for _, p in pvals]),
                'pval_lag_diff': pvals[-1][1] - pvals[0][1],
            }
        except:
            return {'min_pval': 1.0, 'avg_pval': 1.0, 'best_lag': 0, 'pval_lag_diff': 0}

    try:
        fwd_stats = extract_granger_features(s1, s2)  # s1 → s2
        bwd_stats = extract_granger_features(s2, s1)  # s2 → s1

        feats['granger_fwd_min_pval'] = fwd_stats['min_pval']
        feats['granger_bwd_min_pval'] = bwd_stats['min_pval']
        feats['granger_pval_diff'] = fwd_stats['min_pval'] - bwd_stats['min_pval']
        feats['granger_avg_pval_diff'] = fwd_stats['avg_pval'] - bwd_stats['avg_pval']
        feats['granger_best_lag_diff'] = fwd_stats['best_lag'] - bwd_stats['best_lag']
        feats['granger_asym_causal'] = int((fwd_stats['min_pval'] < 0.05) and (bwd_stats['min_pval'] > 0.1))
    except:
        feats['granger_fwd_min_pval'] = 1.0
        feats['granger_bwd_min_pval'] = 1.0
        feats['granger_pval_diff'] = 0
        feats['granger_avg_pval_diff'] = 0
        feats['granger_best_lag_diff'] = 0
        feats['granger_asym_causal'] = 0
    
    # 9. 描述性统计差异 (Descriptive Statistics Differences)
    # 均值差异
    try:
        mean_diff = np.mean(s1) - np.mean(s2)
        feats['mean_diff'] = mean_diff if not np.isnan(mean_diff) else 0
    except:
        feats['mean_diff'] = 0
    
    # 标准差差异
    try:
        std_diff = np.std(s1, ddof=1) - np.std(s2, ddof=1)
        feats['std_diff'] = std_diff if not np.isnan(std_diff) else 0
    except:
        feats['std_diff'] = 0
    
    # 变异系数差异
    try:
        cv1 = np.std(s1, ddof=1) / np.mean(s1) if np.mean(s1) != 0 else 0
        cv2 = np.std(s2, ddof=1) / np.mean(s2) if np.mean(s2) != 0 else 0
        feats['cv_diff'] = cv1 - cv2 if not (np.isnan(cv1) or np.isnan(cv2)) else 0
    except:
        feats['cv_diff'] = 0
    
    # 10. 极值检验 (Extreme Value Tests)
    # 最大值差异
    try:
        max_diff = np.max(s1) - np.max(s2)
        feats['max_diff'] = max_diff if not np.isnan(max_diff) else 0
    except:
        feats['max_diff'] = 0
    
    # 最小值差异
    try:
        min_diff = np.min(s1) - np.min(s2)
        feats['min_diff'] = min_diff if not np.isnan(min_diff) else 0
    except:
        feats['min_diff'] = 0
    
    # 范围差异
    try:
        range1 = np.max(s1) - np.min(s1)
        range2 = np.max(s2) - np.min(s2)
        feats['range_diff'] = range1 - range2 if not (np.isnan(range1) or np.isnan(range2)) else 0
    except:
        feats['range_diff'] = 0
    
    # 清理NaN值
    return {k: float(v) if not np.isnan(v) else 0 for k, v in feats.items()}

<<<<<<< HEAD

def wavelet_features(u: pd.DataFrame) -> dict:
    """
    使用小波变换提取时频域特征。
    对两个时期的数据分别进行多级小波分解，比较各层系数的统计特征。
    """
    import pywt
    s1 = u['value'][u['period'] == 0].to_numpy()
    s2 = u['value'][u['period'] == 1].to_numpy()
    feats = {}
    wavelet = 'db4'
    
    def get_wavelet_feats(series):
        if len(series) < pywt.Wavelet(wavelet).dec_len + 1:
            return {} # 数据太短无法分解
        
        # 自动决定分解层数
        max_level = pywt.dwt_max_level(len(series), pywt.Wavelet(wavelet).dec_len)
        levels = min(max_level, 4) # 限制最大层数为4，防止过分解
        if levels == 0:
            return {}
            
        coeffs = pywt.wavedec(series, wavelet, level=levels)
        
        w_feats = {}
        for i, (cA, *cDs) in enumerate(zip([coeffs[0]], coeffs[1:])):
            level = levels - i
            # 近似系数
            w_feats[f'wavelet_cA_energy_level{level}'] = np.sum(cA**2)
            w_feats[f'wavelet_cA_std_level{level}'] = np.std(cA)
            # 细节系数
            for j, cD in enumerate(cDs):
                detail_level = levels - j
                w_feats[f'wavelet_cD_energy_level{detail_level}'] = np.sum(cD**2)
                w_feats[f'wavelet_cD_std_level{detail_level}'] = np.std(cD)

        # 仅使用最后一层(最粗糙的近似)和所有细节系数
        last_cA = coeffs[0]
        all_details = np.concatenate(coeffs[1:])
        w_feats['wavelet_cA_last_energy'] = np.sum(last_cA**2)
        w_feats['wavelet_cA_last_std'] = np.std(last_cA)
        w_feats['wavelet_details_total_energy'] = np.sum(all_details**2)
        w_feats['wavelet_details_total_std'] = np.std(all_details)
        
        return w_feats

    s1_feats = get_wavelet_feats(s1)
    s2_feats = get_wavelet_feats(s2)

    all_keys = set(s1_feats.keys()) | set(s2_feats.keys())
    
    for key in all_keys:
        v1 = s1_feats.get(key, 0)
        v2 = s2_feats.get(key, 0)
        feats[f'{key}_diff'] = v2 - v1
        if abs(v1) > 1e-6:
             feats[f'{key}_ratio'] = v2 / v1
        else:
             feats[f'{key}_ratio'] = 1.0 if abs(v2) < 1e-6 else 1e6

    return {k: float(v) if not np.isnan(v) else 0 for k, v in feats.items()}
=======
# # --- 11. 时间序列建模 ---
# @register_feature
# def ar_model_features(u: pd.DataFrame) -> dict:
#     import statsmodels.tsa.api as tsa
#     s1 = u['value'][u['period'] == 0].reset_index(drop=True)
#     s2 = u['value'][u['period'] == 1].reset_index(drop=True)
#     feats = {}

#     def fit_ar(s, lags=10, trend='ct'):
#         if len(s) <= lags + 1:
#             return None
#         try:
#             return tsa.AutoReg(s, lags=lags, trend=trend, old_names=False).fit()
#         except Exception:
#             return None

#     lags = 10
#     trend = 'ct'
#     model1_fwd = fit_ar(s1, lags, trend)
#     model2_fwd = fit_ar(s2, lags, trend)
#     model2_bwd = fit_ar(s2[::-1].reset_index(drop=True), lags, trend)

#     # --- 特征组1: model1_fwd 多步预测 s2 ---
#     try:
#         predictions_model1_fwd = model1_fwd.predict(start=len(s1), end=len(s1) + len(s2) - 1, dynamic=True)
#         residuals_model1_fwd = s2.to_numpy() - predictions_model1_fwd
#         feats['ar_resid_m1_fwd_mean'] = np.mean(residuals_model1_fwd)
#         feats['ar_resid_m1_fwd_std'] = np.std(residuals_model1_fwd)
#         feats['ar_resid_m1_fwd_skew'] = pd.Series(residuals_model1_fwd).skew()
#         feats['ar_resid_m1_fwd_kurt'] = pd.Series(residuals_model1_fwd).kurt()
#     except Exception:
#         feats.update({'ar_resid_m1_fwd_mean': 0, 'ar_resid_m1_fwd_std': 0, 'ar_resid_m1_fwd_skew': 0, 'ar_resid_m1_fwd_kurt': 0})

#     # --- 特征组2: model2_bwd 多步预测 s1 ---
#     try:
#         predictions_model2_bwd = model2_bwd.predict(start=len(s2), end=len(s2) + len(s1) - 1, dynamic=True)
#         residuals_model2_bwd = s1[::-1].to_numpy() - predictions_model2_bwd
#         feats['ar_resid_m2_bwd_mean'] = np.mean(residuals_model2_bwd)
#         feats['ar_resid_m2_bwd_std'] = np.std(residuals_model2_bwd)
#         feats['ar_resid_m2_bwd_skew'] = pd.Series(residuals_model2_bwd).skew()
#         feats['ar_resid_m2_bwd_kurt'] = pd.Series(residuals_model2_bwd).kurt()
#     except Exception:
#         feats.update({'ar_resid_m2_bwd_mean': 0, 'ar_resid_m2_bwd_std': 0, 'ar_resid_m2_bwd_skew': 0, 'ar_resid_m2_bwd_kurt': 0})

#     # --- 特征组2.5: model2_fwd 多步预测 s1 ---
#     try:
#         predictions_model2_fwd = model2_fwd.predict(start=len(s2), end=len(s2) + len(s1) - 1, dynamic=True)
#         residuals_model2_fwd = s1.to_numpy() - predictions_model2_fwd
#         feats['ar_resid_m2_fwd_mean'] = np.mean(residuals_model2_fwd)
#         feats['ar_resid_m2_fwd_std'] = np.std(residuals_model2_fwd)
#         feats['ar_resid_m2_fwd_skew'] = pd.Series(residuals_model2_fwd).skew()
#         feats['ar_resid_m2_fwd_kurt'] = pd.Series(residuals_model2_fwd).kurt()
#     except Exception:
#         feats.update({'ar_resid_m2_fwd_mean': 0, 'ar_resid_m2_fwd_std': 0, 'ar_resid_m2_fwd_skew': 0, 'ar_resid_m2_fwd_kurt': 0})

#     # --- 特征组3: 分别建模，比较差异 ---
#     if model1_fwd is not None and model2_fwd is not None:
#         feats['ar_resid_std_diff'] = model2_fwd.resid.std() - model1_fwd.resid.std()
#         feats['ar_aic_diff'] = model2_fwd.aic - model1_fwd.aic
#         feats['ar_const_diff'] = model2_fwd.params['const'] - model1_fwd.params['const']
#         feats['ar_trend_diff'] = model2_fwd.params['trend'] - model1_fwd.params['trend']
#         for i in range(1, lags + 1):
#             feats[f'ar_param_diff_{i}'] = model2_fwd.params[f'value.L{i}'] - model1_fwd.params[f'value.L{i}']
#     else:
#         feats['ar_resid_std_diff'] = 0.0
#         feats['ar_aic_diff'] = 0.0
#         feats['ar_const_diff'] = 0.0
#         feats['ar_trend_diff'] = 0.0
#         for i in range(1, lags + 1):
#             feats[f'ar_param_diff_{i}'] = 0.0

#     # --- 特征组4: model1 单步预测 s2 ---
#     try:
#         ar_lags = model1_fwd.model.ar_lags
#         max_lag = max(ar_lags)
#         history = s1[-max_lag:].tolist()
#         preds_manual = []

#         for t in range(len(s2)):
#             lagged_vals = history[-max_lag:]
#             pred = model1_fwd.params.get("const", 0.0)
#             if "trend" in model1_fwd.params.index:
#                 pred += model1_fwd.params["trend"] * (len(s1) + t)
#             for lag in ar_lags:
#                 pred += model1_fwd.params.get(f"value.L{lag}", 0.0) * lagged_vals[-lag]
#             preds_manual.append(pred)
#             history.append(s2[t])

#         preds_manual = np.array(preds_manual)
#         mse_manual = np.mean((preds_manual - s2.values[:len(preds_manual)]) ** 2)
#         feats["ar_autoreg_predict_mse"] = mse_manual

#     except Exception as e:
#         print(f"[WARN] Prediction error: {e}")
#         feats['ar_autoreg_predict_mse'] = 0.0

#     return {k: float(v) if not np.isnan(v) else 0 for k, v in feats.items()}

# --- 9. ARIMA模型特征 ---
def arima_model_features_cpu(u: pd.DataFrame) -> dict:
    """
    基于ARIMA模型派生特征 (CPU版, 使用statsmodels)。
    1. 在 period 0 上训练模型，预测 period 1，计算残差统计量。
    2. 在 period 1 上训练模型，预测 period 0，计算残差统计量。
    3. 分别在 period 0 和 1 上训练模型，比较模型参数、残差和信息准则(AIC/BIC)。
    """
    from statsmodels.tsa.arima.model import ARIMA

    s1 = u['value'][u['period'] == 0].to_numpy()
    s2 = u['value'][u['period'] == 1].to_numpy()
    feats = {}
    order = (5, 1, 1) # (p, d, q)
    p, d, q = order
    min_len = p + d + 5 # A rough minimum length to fit ARIMA

    # --- 特征组1: 用 s1 训练，预测 s2 ---
    if len(s1) > min_len and len(s2) > 0:
        try:
            model1_fit = ARIMA(s1, order=order).fit()
            predictions = model1_fit.forecast(steps=len(s2))
            residuals = s2 - predictions
            feats['arima_residuals_s2_pred_mean'] = np.mean(residuals)
            feats['arima_residuals_s2_pred_std'] = np.std(residuals)
            feats['arima_residuals_s2_pred_skew'] = pd.Series(residuals).skew()
            feats['arima_residuals_s2_pred_kurt'] = pd.Series(residuals).kurt()
        except Exception:
            # 宽泛地捕获异常，防止因数值问题中断
            feats.update({'arima_residuals_s2_pred_mean': 0, 'arima_residuals_s2_pred_std': 0, 'arima_residuals_s2_pred_skew': 0, 'arima_residuals_s2_pred_kurt': 0})
    else:
        feats.update({'arima_residuals_s2_pred_mean': 0, 'arima_residuals_s2_pred_std': 0, 'arima_residuals_s2_pred_skew': 0, 'arima_residuals_s2_pred_kurt': 0})

    # --- 特征组2: 用 s2 训练，预测 s1 ---
    # This is less common but can capture reverse predictability changes.
    if len(s2) > min_len and len(s1) > 0:
        try:
            model2_fit = ARIMA(s2, order=order).fit()
            predictions_on_s1 = model2_fit.forecast(steps=len(s1))
            residuals_s1_pred = s1 - predictions_on_s1
            feats['arima_residuals_s1_pred_mean'] = np.mean(residuals_s1_pred)
            feats['arima_residuals_s1_pred_std'] = np.std(residuals_s1_pred)
            feats['arima_residuals_s1_pred_skew'] = pd.Series(residuals_s1_pred).skew()
            feats['arima_residuals_s1_pred_kurt'] = pd.Series(residuals_s1_pred).kurt()
        except Exception:
            feats.update({'arima_residuals_s1_pred_mean': 0, 'arima_residuals_s1_pred_std': 0, 'arima_residuals_s1_pred_skew': 0, 'arima_residuals_s1_pred_kurt': 0})
    else:
        feats.update({'arima_residuals_s1_pred_mean': 0, 'arima_residuals_s1_pred_std': 0, 'arima_residuals_s1_pred_skew': 0, 'arima_residuals_s1_pred_kurt': 0})

    # --- 特征组3: 分别建模，比较差异 ---
    s1_resid_std, s1_aic, s1_bic = np.nan, np.nan, np.nan
    s1_params = {}
    if len(s1) > min_len:
        try:
            fit1 = ARIMA(s1, order=order).fit()
            s1_resid_std = np.std(fit1.resid)
            s1_params = fit1.params.to_dict()
            s1_aic = fit1.aic
            s1_bic = fit1.bic
        except Exception:
            pass

    s2_resid_std, s2_aic, s2_bic = np.nan, np.nan, np.nan
    s2_params = {}
    if len(s2) > min_len:
        try:
            fit2 = ARIMA(s2, order=order).fit()
            s2_resid_std = np.std(fit2.resid)
            s2_params = fit2.params.to_dict()
            s2_aic = fit2.aic
            s2_bic = fit2.bic
        except Exception:
            pass
            
    feats['arima_resid_std_diff'] = (s2_resid_std - s1_resid_std) if not (np.isnan(s1_resid_std) or np.isnan(s2_resid_std)) else 0
    feats['arima_aic_diff'] = (s2_aic - s1_aic) if not (np.isnan(s1_aic) or np.isnan(s2_aic)) else 0
    feats['arima_bic_diff'] = (s2_bic - s1_bic) if not (np.isnan(s1_bic) or np.isnan(s2_bic)) else 0
    
    # 比较模型系数
    # Get all possible param names from both models
    all_param_names = sorted(list(set(s1_params.keys()) | set(s2_params.keys())))
    for name in all_param_names:
        v1 = s1_params.get(name, 0)
        v2 = s2_params.get(name, 0)
        # Clean name for feature
        clean_name = name.replace('.', '_')
        feats[f'arima_param_{clean_name}_diff'] = v2 - v1

    return {k: float(v) if not np.isnan(v) else 0 for k, v in feats.items()}

def arima_model_features_gpu(u: pd.DataFrame) -> dict:
    """
    基于ARIMA模型派生特征 (GPU加速版, 使用StatsForecast)。
    注意: StatsForecast 不计算 AIC/BIC，因此相关特征在此版本中被省略。
    """
    from statsforecast import StatsForecast
    from statsforecast.models import ARIMA

    s1_pd = u['value'][u['period'] == 0]
    s2_pd = u['value'][u['period'] == 1]
    feats = {}
    order = (5, 1, 1) # (p, d, q)
    p, d, q = order
    min_len = p + d + 5 # A rough minimum length to fit ARIMA

    df1_pd = pd.DataFrame({'unique_id': 's1', 'ds': np.arange(len(s1_pd)), 'y': s1_pd.values})
    df2_pd = pd.DataFrame({'unique_id': 's2', 'ds': np.arange(len(s2_pd)), 'y': s2_pd.values})
    
    df1 = cudf.from_pandas(df1_pd)
    df2 = cudf.from_pandas(df2_pd)
    
    # --- 特征组1: 用 s1 训练，预测 s2 ---
    if len(s1_pd) > min_len and len(s2_pd) > 0:
        try:
            sf1 = StatsForecast(models=[ARIMA(order=order, season_length=0)], freq=1)
            sf1.fit(df1)
            forecasts = sf1.predict(h=len(s2_pd))
            predictions = forecasts['ARIMA'].to_cupy().get()
            residuals = s2_pd.values - predictions
            feats['arima_residuals_s2_pred_mean'] = np.mean(residuals)
            feats['arima_residuals_s2_pred_std'] = np.std(residuals)
            feats['arima_residuals_s2_pred_skew'] = pd.Series(residuals).skew()
            feats['arima_residuals_s2_pred_kurt'] = pd.Series(residuals).kurt()
        except Exception:
            feats.update({'arima_residuals_s2_pred_mean': 0, 'arima_residuals_s2_pred_std': 0, 'arima_residuals_s2_pred_skew': 0, 'arima_residuals_s2_pred_kurt': 0})
    else:
        feats.update({'arima_residuals_s2_pred_mean': 0, 'arima_residuals_s2_pred_std': 0, 'arima_residuals_s2_pred_skew': 0, 'arima_residuals_s2_pred_kurt': 0})

    # --- 特征组2: 用 s2 训练，预测 s1 ---
    if len(s2_pd) > min_len and len(s1_pd) > 0:
        try:
            sf2 = StatsForecast(models=[ARIMA(order=order, season_length=0)], freq=1)
            sf2.fit(df2)
            forecasts_on_s1 = sf2.predict(h=len(s1_pd))
            predictions_on_s1 = forecasts_on_s1['ARIMA'].to_cupy().get()
            residuals_s1_pred = s1_pd.values - predictions_on_s1
            feats['arima_residuals_s1_pred_mean'] = np.mean(residuals_s1_pred)
            feats['arima_residuals_s1_pred_std'] = np.std(residuals_s1_pred)
            feats['arima_residuals_s1_pred_skew'] = pd.Series(residuals_s1_pred).skew()
            feats['arima_residuals_s1_pred_kurt'] = pd.Series(residuals_s1_pred).kurt()
        except Exception:
            feats.update({'arima_residuals_s1_pred_mean': 0, 'arima_residuals_s1_pred_std': 0, 'arima_residuals_s1_pred_skew': 0, 'arima_residuals_s1_pred_kurt': 0})
    else:
        feats.update({'arima_residuals_s1_pred_mean': 0, 'arima_residuals_s1_pred_std': 0, 'arima_residuals_s1_pred_skew': 0, 'arima_residuals_s1_pred_kurt': 0})

    # --- 特征组3: 分别建模，比较差异 ---
    s1_resid_std, s2_resid_std = np.nan, np.nan
    s1_params, s2_params = {}, {}

    if len(s1_pd) > min_len:
        try:
            sf1 = StatsForecast(models=[ARIMA(order=order, season_length=0)], freq=1)
            fitted_vals_df1 = sf1.fit(df1).predict(h=0, fitted=True)
            if not fitted_vals_df1.empty:
                fitted_vals1 = fitted_vals_df1['ARIMA'].to_cupy().get()
                s1_resid = s1_pd.values[-len(fitted_vals1):] - fitted_vals1
                s1_resid_std = np.std(s1_resid)
                params_cupy = sf1.models[0].model_
                s1_params = {k: v.get() if hasattr(v, 'get') else v for k,v in params_cupy.items()}
        except Exception:
            pass

    if len(s2_pd) > min_len:
        try:
            sf2 = StatsForecast(models=[ARIMA(order=order, season_length=0)], freq=1)
            fitted_vals_df2 = sf2.fit(df2).predict(h=0, fitted=True)
            if not fitted_vals_df2.empty:
                fitted_vals2 = fitted_vals_df2['ARIMA'].to_cupy().get()
                s2_resid = s2_pd.values[-len(fitted_vals2):] - fitted_vals2
                s2_resid_std = np.std(s2_resid)
                params_cupy = sf2.models[0].model_
                s2_params = {k: v.get() if hasattr(v, 'get') else v for k,v in params_cupy.items()}
        except Exception:
            pass
            
    feats['arima_resid_std_diff'] = (s2_resid_std - s1_resid_std) if not (np.isnan(s1_resid_std) or np.isnan(s2_resid_std)) else 0
    
    all_param_names = sorted(list(set(s1_params.keys()) | set(s2_params.keys())))
    if 'constant' in all_param_names: all_param_names.remove('constant')
    
    # 统一AR和MA系数的名称和长度
    max_ar = max(len(s1_params.get('ar', [])), len(s2_params.get('ar', [])))
    max_ma = max(len(s1_params.get('ma', [])), len(s2_params.get('ma', [])))

    p1_ar = np.resize(s1_params.get('ar', []), max_ar)
    p2_ar = np.resize(s2_params.get('ar', []), max_ar)
    p1_ma = np.resize(s1_params.get('ma', []), max_ma)
    p2_ma = np.resize(s2_params.get('ma', []), max_ma)

    for i in range(max_ar):
        feats[f'arima_param_ar_{i+1}_diff'] = p2_ar[i] - p1_ar[i]
    for i in range(max_ma):
        feats[f'arima_param_ma_{i+1}_diff'] = p2_ma[i] - p1_ma[i]

    return {k: float(v) if not np.isnan(v) else 0 for k, v in feats.items()}


@register_feature
def arima_model_features(u: pd.DataFrame) -> dict:
    """
    ARIMA 特征提取的动态调度器。
    如果检测到GPU，则使用`StatsForecast`进行加速计算，否则回退到
    使用`statsmodels`的CPU版本。
    """
    if GPU_AVAILABLE:
        # logger is not available here, print for now
        # logger.info("GPU detected, using arima_model_features_gpu.")
        return arima_model_features_gpu(u)
    else:
        # logger.info("No GPU detected, using arima_model_features_cpu.")
        return arima_model_features_cpu(u)
>>>>>>> fd5af0a1
<|MERGE_RESOLUTION|>--- conflicted
+++ resolved
@@ -357,7 +357,6 @@
     # 清理NaN值
     return {k: float(v) if not np.isnan(v) else 0 for k, v in feats.items()}
 
-<<<<<<< HEAD
 
 def wavelet_features(u: pd.DataFrame) -> dict:
     """
@@ -419,7 +418,6 @@
              feats[f'{key}_ratio'] = 1.0 if abs(v2) < 1e-6 else 1e6
 
     return {k: float(v) if not np.isnan(v) else 0 for k, v in feats.items()}
-=======
 # # --- 11. 时间序列建模 ---
 # @register_feature
 # def ar_model_features(u: pd.DataFrame) -> dict:
@@ -729,4 +727,3 @@
     else:
         # logger.info("No GPU detected, using arima_model_features_cpu.")
         return arima_model_features_cpu(u)
->>>>>>> fd5af0a1
