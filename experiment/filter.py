import pandas as pd
import numpy as np
import os
from . import config, features
from concurrent.futures import ThreadPoolExecutor

def _intra_group_decorrelate(feature_df: pd.DataFrame,
                             group_features: list,
                             threshold: float,
                             report_threshold: float = 0.75):
    """
    在单个组内部进行去相关（贪心保留顺序靠前的特征）。

    返回:
        kept_features, dropped_features
    """
    if not group_features or len(group_features) <= 1:
        return list(group_features), []

    corr_grp = feature_df[group_features].corr()
    kept = []
    dropped = []

    # 展示：报告阈值下的高相关对（可选）
    abs_corr_grp = corr_grp.abs()
    mask_report = (abs_corr_grp > report_threshold) & (~np.eye(len(group_features), dtype=bool))
    if mask_report.any().any():
        print("[intra] 发现组内高相关对 (|corr| > {:.2f})".format(report_threshold))

    for feat in group_features:
        if kept:
            # 与已保留特征的最大相关
            max_with_kept = abs_corr_grp.loc[feat, kept].max()
            if max_with_kept > threshold:
                dropped.append(feat)
                continue
        kept.append(feat)

    return kept, dropped

def _blockwise_cross_corr_flags(feature_df: pd.DataFrame,
                                loaded_features: list,
                                new_features: list,
                                drop_threshold: float,
                                report_threshold: float = 0.75,
                                block_size: int = 512,
                                dtype=np.float32):
    """
    按需分块计算“新特征 × 已加载特征”的交叉相关性，避免构建全量 D×D 相关矩阵。

    仅返回：
      - 需要删除的高相关新特征集合（任一与已加载特征的 |corr| > drop_threshold）
      - 用于展示的高相关对（|corr| > report_threshold）

    说明：
      - 使用 z-score 标准化（ddof=1），相关性通过 Z^T Z / (n-1) 得到
      - 对 NaN 采用均值填充（标准化后等价于 0），常数列视为 std=1（Z 全为 0）
    """
    if not new_features or not loaded_features:
        return set(), {}

    n = len(feature_df)
    if n <= 1:
        return set(), {}

    # 预取均值与标准差（ddof=1），仅对需要的列
    required_cols = list(dict.fromkeys(list(loaded_features) + list(new_features)))
    col_means = feature_df[required_cols].mean(axis=0)
    col_stds = feature_df[required_cols].std(axis=0, ddof=1)

    # 避免除以 0：将 0 标准差替换为 1，使标准化后为 0
    col_stds_replaced = col_stds.replace(0.0, 1.0)

    dropped_new_feats = set()
    report_pairs = {}  # new_feat -> list[(loaded_feat, corr)]

    # 分块遍历新特征与已加载特征
    for new_start in range(0, len(new_features), block_size):
        new_block_feats = new_features[new_start:new_start + block_size]
        X_new = feature_df[new_block_feats].to_numpy(dtype=dtype, copy=False)
        # 标准化: (X - mean) / std
        means_new = col_means[new_block_feats].to_numpy(dtype=dtype)
        stds_new = col_stds_replaced[new_block_feats].to_numpy(dtype=dtype)
        Z_new = (X_new - means_new) / stds_new
        # NaN -> 0（等价于均值填充后标准化）
        np.nan_to_num(Z_new, copy=False)

        # 针对当前 new_block，跟随 processed 分块相乘
        # 记录该 new_block 内每列是否已确定需要删除（提前剪枝）
        new_block_drop_flags = np.zeros(Z_new.shape[1], dtype=bool)

        for proc_start in range(0, len(loaded_features), block_size):
            proc_block_feats = loaded_features[proc_start:proc_start + block_size]
            X_proc = feature_df[proc_block_feats].to_numpy(dtype=dtype, copy=False)
            means_proc = col_means[proc_block_feats].to_numpy(dtype=dtype)
            stds_proc = col_stds_replaced[proc_block_feats].to_numpy(dtype=dtype)
            Z_proc = (X_proc - means_proc) / stds_proc
            np.nan_to_num(Z_proc, copy=False)

            # 计算交叉相关块: (bp x bc)
            # 注意 Z_new: (n x bc)，Z_proc: (n x bp)
            # 目标: Z_proc.T @ Z_new / (n-1)
            corr_block = (Z_proc.T @ Z_new) / (n - 1)

            # 展示用：记录 |corr| > report_threshold 的对
            abs_corr_block = np.abs(corr_block)
            mask_report = abs_corr_block > report_threshold
            if mask_report.any():
                proc_idx, new_idx = np.where(mask_report)
                for pi, ni in zip(proc_idx, new_idx):
                    new_feat = new_block_feats[ni]
                    proc_feat = proc_block_feats[pi]
                    corr_val = float(corr_block[pi, ni])
                    if new_feat not in report_pairs:
                        report_pairs[new_feat] = []
                    report_pairs[new_feat].append((proc_feat, corr_val))

            # 删除判定：任一已加载特征与该新特征 |corr| > drop_threshold
            # 若某列已标记删除，可跳过其后续比较（剪枝）
            if drop_threshold is not None and drop_threshold < 1.0:
                # 针对未标记为删除的列
                remaining_mask = ~new_block_drop_flags
                if remaining_mask.any():
                    # 仅对这些列求列向量的最大绝对相关
                    max_abs_over_proc = abs_corr_block[:, remaining_mask].max(axis=0)
                    to_drop_local = max_abs_over_proc > drop_threshold
                    if to_drop_local.any():
                        # 标记这些列
                        remaining_indices = np.where(remaining_mask)[0]
                        drop_indices = remaining_indices[to_drop_local]
                        new_block_drop_flags[drop_indices] = True

            # 若该 new_block 所有列均已标记删除，可提前结束该 proc 循环
            if new_block_drop_flags.all():
                break

        # 将标记为删除的列名加入集合
        for idx, flagged in enumerate(new_block_drop_flags):
            if flagged:
                dropped_new_feats.add(new_block_feats[idx])

    return dropped_new_feats, report_pairs

def _blockwise_cross_corr_flags_parallel(feature_df: pd.DataFrame,
                                         loaded_features: list,
                                         new_features: list,
                                         drop_threshold: float,
                                         report_threshold: float = 0.75,
                                         block_size: int = 512,
                                         dtype=np.float32,
                                         num_workers: int | None = None):
    """
    并行分块计算“新特征 × 已加载特征”的交叉相关性，避免构建全量 D×D 相关矩阵。

    思路：
      - 对 new_features 做分块，每个 new_block 先标准化得到 Z_new
      - 将 loaded_features 分块后使用线程池并行计算各 proc_block 与 Z_new 的相关块
      - 聚合每个 proc_block 的结果，得到：
          1) 每个 new 列的最大 |corr|
          2) 报告用的高相关对（|corr| > report_threshold）
      - 根据最大 |corr| 与 drop_threshold 的比较决定是否删除该 new 列
    注意：为简化并行聚合，不执行“提前剪枝”与“提前终止”，略有额外计算但便于并发。
    """
    if not new_features or not loaded_features:
        return set(), {}

    n = len(feature_df)
    if n <= 1:
        return set(), {}

    # 预取均值与标准差（ddof=1），仅对需要的列
    required_cols = list(dict.fromkeys(list(loaded_features) + list(new_features)))
    col_means = feature_df[required_cols].mean(axis=0)
    col_stds = feature_df[required_cols].std(axis=0, ddof=1)
    col_stds_replaced = col_stds.replace(0.0, 1.0)

    if num_workers is None or num_workers <= 0:
        num_workers = 1

    dropped_new_feats = set()
    report_pairs_global: dict[str, list[tuple[str, float]]] = {}

    # 针对每个 new_block，并行遍历 proc_block
    for new_start in range(0, len(new_features), block_size):
        new_block_feats = new_features[new_start:new_start + block_size]
        X_new = feature_df[new_block_feats].to_numpy(dtype=dtype, copy=False)
        means_new = col_means[new_block_feats].to_numpy(dtype=dtype)
        stds_new = col_stds_replaced[new_block_feats].to_numpy(dtype=dtype)
        Z_new = (X_new - means_new) / stds_new
        np.nan_to_num(Z_new, copy=False)

        # 并行提交每个 processed 的块任务
        def process_proc_block(proc_block_feats: list[str]):
            X_proc = feature_df[proc_block_feats].to_numpy(dtype=dtype, copy=False)
            means_proc = col_means[proc_block_feats].to_numpy(dtype=dtype)
            stds_proc = col_stds_replaced[proc_block_feats].to_numpy(dtype=dtype)
            Z_proc = (X_proc - means_proc) / stds_proc
            np.nan_to_num(Z_proc, copy=False)

            corr_block = (Z_proc.T @ Z_new) / (n - 1)
            abs_corr_block = np.abs(corr_block)

            # 每个 new 列在此 proc_block 上的最大 |corr|
            max_abs_over_proc = abs_corr_block.max(axis=0) if abs_corr_block.size else np.zeros(Z_new.shape[1], dtype=dtype)

            # 报告用高相关对
            local_report: dict[int, list[tuple[str, float]]] = {}
            if report_threshold is not None:
                mask_report = abs_corr_block > report_threshold
                if mask_report.any():
                    proc_idx, new_idx = np.where(mask_report)
                    for pi, ni in zip(proc_idx, new_idx):
                        new_col_idx = int(ni)
                        proc_feat = proc_block_feats[int(pi)]
                        corr_val = float(corr_block[int(pi), new_col_idx])
                        if new_col_idx not in local_report:
                            local_report[new_col_idx] = []
                        local_report[new_col_idx].append((proc_feat, corr_val))

            return max_abs_over_proc, local_report

        proc_blocks = [loaded_features[proc_start:proc_start + block_size]
                       for proc_start in range(0, len(loaded_features), block_size)]

        # 累积器：整个 processed 范围内每个 new 列的最大 |corr|
        global_max_abs = np.zeros(Z_new.shape[1], dtype=dtype)
        local_reports_list = []

        if num_workers == 1:
            for pb in proc_blocks:
                max_abs_over_proc, local_report = process_proc_block(pb)
                global_max_abs = np.maximum(global_max_abs, max_abs_over_proc)
                local_reports_list.append(local_report)
        else:
            with ThreadPoolExecutor(max_workers=num_workers) as executor:
                futures = [executor.submit(process_proc_block, pb) for pb in proc_blocks]
                for fut in futures:
                    max_abs_over_proc, local_report = fut.result()
                    global_max_abs = np.maximum(global_max_abs, max_abs_over_proc)
                    local_reports_list.append(local_report)

        # 根据 global_max_abs 决定删除哪些 new 列
        if drop_threshold is not None and drop_threshold < 1.0:
            drop_indices = np.where(global_max_abs > drop_threshold)[0].tolist()
        else:
            drop_indices = []

        for idx in drop_indices:
            dropped_new_feats.add(new_block_feats[int(idx)])

        # 聚合报告
        if report_threshold is not None:
            for local_report in local_reports_list:
                for new_idx, pairs in local_report.items():
                    new_feat = new_block_feats[int(new_idx)]
                    if new_feat not in report_pairs_global:
                        report_pairs_global[new_feat] = []
                    report_pairs_global[new_feat].extend(pairs)

    return dropped_new_feats, report_pairs_global

def parse_feature_name(feature_name):
    """
    解析特征名，提取mode_name和func_id
    特征名格式: f"{mode_name}_{func_id}_{col}"
    其中mode_name中不包含下划线
    
    Returns:
        tuple: (mode_name, func_id, col) 或 (None, None, None) 如果解析失败
    """
    parts = feature_name.split('_')
    if len(parts) >= 3:
        mode_name = parts[0]
        func_id = parts[1]
        col = '_'.join(parts[2:])  # 处理col中可能包含下划线的情况
        return mode_name, func_id, col
    return None, None, None


def check_new_features_corr(feature_df, loaded_features, drop_flag=True, threshold=0.95, corr_matrix=None, use_blockwise: bool = False, block_size: int = 512, new_features_list=None, num_workers: int | None = None):
    """
    检查新特征与已加载特征的相关性
    
    Args:
        feature_df: 包含所有特征的DataFrame
        loaded_features: 已加载的特征列表
        drop_flag: 是否删除高相关性特征
        threshold: 相关性阈值
        corr_matrix: 预计算的相关性矩阵，如果提供则直接使用，否则重新计算
        use_blockwise: 是否使用分块交叉相关计算（避免全量矩阵）
        block_size: 分块大小
        new_features_list: 显式指定“新特征”列名列表；若为 None，则用差集推断
    
    Returns:
        tuple: (处理后的feature_df, 被删除的特征列表)
    """
    # 推断或使用显式的新特征列表
    if new_features_list is not None:
        new_features = list(new_features_list)
    else:
        new_features = [col for col in feature_df.columns if col not in loaded_features]
    print(f"\n[check_corr] 新特征数量: {len(new_features)}")
    print(f"[check_corr] 已加载特征数量: {len(loaded_features)}")
    
    if not new_features:
        print("[check_corr] 没有新特征需要检查")
        return feature_df, []
    
    dropped_features = []

    if corr_matrix is not None:
        print("[check_corr] 使用预计算的相关性矩阵")
        cross_corr = corr_matrix.loc[new_features, loaded_features]

        # 展示高相关性（报告阈值 0.75）
        high_corr_features = cross_corr[(cross_corr.abs() > 0.75).any(axis=1)]
        if not high_corr_features.empty:
            print("\n[check_corr] 发现高相关性新特征 (|corr| > 0.75):")
            for new_feat in high_corr_features.index:
                mask = high_corr_features.loc[new_feat].abs() > 0.75
                correlated_with = high_corr_features.columns[mask]
                corr_values = high_corr_features.loc[new_feat, mask]
                print(f"\n  {new_feat} 与以下特征高度相关:")
                for loaded_feat, corr in zip(correlated_with, corr_values):
                    print(f"    - {loaded_feat}: {corr:.3f}")
        else:
            print("\n[check_corr] 没有发现高相关性新特征 (|corr| > 0.75)")

        # 删除高度相关的新特征（严格大于 threshold）
        if drop_flag:
            high_corr_to_drop = cross_corr[(cross_corr.abs() > threshold).any(axis=1)]
            dropped_features = list(high_corr_to_drop.index)
            if dropped_features:
                print(f"\n[check_corr] 删除 {len(dropped_features)} 个高相关性新特征 (|corr| > {threshold}):")
                for feat in dropped_features:
                    print(f"  - {feat}")
                feature_df = feature_df.drop(columns=dropped_features)
            else:
                print(f"\n[check_corr] 没有特征超过阈值 |corr| > {threshold}，无需删除")

        return feature_df, dropped_features

    # 分块路径：避免构建全量相关矩阵
    if use_blockwise:
        print("[check_corr] 使用分块交叉相关（避免全量矩阵）")
        if num_workers is not None and num_workers > 1:
            dropped_set, report_pairs = _blockwise_cross_corr_flags_parallel(
                feature_df=feature_df,
                loaded_features=loaded_features,
                new_features=new_features,
                drop_threshold=threshold,
                report_threshold=0.75,
                block_size=block_size,
                dtype=np.float32,
                num_workers=num_workers,
            )
        else:
            dropped_set, report_pairs = _blockwise_cross_corr_flags(
                feature_df=feature_df,
                loaded_features=loaded_features,
                new_features=new_features,
                drop_threshold=threshold,
                report_threshold=0.75,
                block_size=block_size,
                dtype=np.float32,
            )

        if report_pairs:
            print("\n[check_corr] 发现高相关性新特征 (|corr| > 0.75):")
            for new_feat, pairs in report_pairs.items():
                print(f"\n  {new_feat} 与以下特征高度相关:")
                for loaded_feat, corr in pairs:
                    print(f"    - {loaded_feat}: {corr:.3f}")
        else:
            print("\n[check_corr] 没有发现高相关性新特征 (|corr| > 0.75)")

        dropped_features = sorted(dropped_set)
        if drop_flag and dropped_features:
            print(f"\n[check_corr] 删除 {len(dropped_features)} 个高相关性新特征 (|corr| > {threshold}):")
            for feat in dropped_features:
                print(f"  - {feat}")
            feature_df = feature_df.drop(columns=dropped_features)
        elif drop_flag:
            print(f"\n[check_corr] 没有特征超过阈值 |corr| > {threshold}，无需删除")

        return feature_df, dropped_features

    # 旧路径：即时构建小矩阵
    print("[check_corr] 重新计算相关性矩阵（仅使用所需列）")
    all_features = list(loaded_features) + new_features
    corr_matrix_small = feature_df[all_features].corr()
    cross_corr = corr_matrix_small.loc[new_features, loaded_features]

    high_corr_features = cross_corr[(cross_corr.abs() > 0.75).any(axis=1)]
    if not high_corr_features.empty:
        print("\n[check_corr] 发现高相关性新特征 (|corr| > 0.75):")
        for new_feat in high_corr_features.index:
            mask = high_corr_features.loc[new_feat].abs() > 0.75
            correlated_with = high_corr_features.columns[mask]
            corr_values = high_corr_features.loc[new_feat, mask]
            print(f"\n  {new_feat} 与以下特征高度相关:")
            for loaded_feat, corr in zip(correlated_with, corr_values):
                print(f"    - {loaded_feat}: {corr:.3f}")
    else:
        print("\n[check_corr] 没有发现高相关性新特征 (|corr| > 0.75)")

    if drop_flag:
        high_corr_to_drop = cross_corr[(cross_corr.abs() > threshold).any(axis=1)]
        dropped_features = list(high_corr_to_drop.index)
        if dropped_features:
            print(f"\n[check_corr] 删除 {len(dropped_features)} 个高相关性新特征 (|corr| > {threshold}):")
            for feat in dropped_features:
                print(f"  - {feat}")
            feature_df = feature_df.drop(columns=dropped_features)
        else:
            print(f"\n[check_corr] 没有特征超过阈值 |corr| > {threshold}，无需删除")

    return feature_df, dropped_features


def corr_filter(feature_file: str = None,
                threshold: float = 0.95,
                drop_flag: bool = True,
                use_blockwise: bool = True,
                block_size: int = 512,
                intra_group: bool = False,
                intra_threshold: float | None = None,
                parallel_by_batch: bool = False,
                batch_size_for_group: int = 256,
                num_workers: int | None = None):
    """
    基于特征相关性进行筛选
    
    两种模式：
      1) 默认分类模式：按特征命名规则 f"{mode_name}_{func_id}_{col}" 逐类检查
      2) 批次并行模式（parallel_by_batch=True）：不按类别，按批次（batch_size_for_group）切分，
         同时在批次与“已处理特征”的交叉相关计算中使用多线程（num_workers）并行按块计算
    
    Args:
        feature_file (str, optional): 特征文件名。如果未指定，将使用最新版本。
        threshold (float): 相关性阈值，默认0.95
        drop_flag (bool): 是否实际删除高相关性特征，默认False（仅报告）
    """
    # 1. 加载特征数据
    feature_df, loaded_feature_name = features.load_features(feature_file, data_ids=["0"])
    if feature_df is None:
        print(f"[filter_corr] 无法加载特征文件: {feature_file}")
        return
    print(f"[filter_corr] 成功加载特征文件: {loaded_feature_name}")
    print(f"[filter_corr] 特征数量: {len(feature_df.columns)}, 样本数量: {len(feature_df)}")
    
    # 2. 创建输出目录
    feature_name_without_ext = loaded_feature_name.replace('.parquet', '') if loaded_feature_name.endswith('.parquet') else loaded_feature_name
    output_dir = os.path.join(config.OUTPUT_DIR, f'filter_{feature_name_without_ext}')
    os.makedirs(output_dir, exist_ok=True)
    output_file = os.path.join(output_dir, 'filtered_by_correlation.txt')
    
    # 3. 分组：分类模式 or 批次模式
    feature_groups = {}
    ungrouped_features = []
    if not parallel_by_batch:
        # 分类模式：按命名规则分组
        for feature_name in feature_df.columns:
            mode_name, func_id, col = parse_feature_name(feature_name)
            if mode_name is not None and func_id is not None:
                key = (mode_name, func_id)
                if key not in feature_groups:
                    feature_groups[key] = []
                feature_groups[key].append(feature_name)
            else:
                ungrouped_features.append(feature_name)
        print(f"\n[filter_corr] 特征分组结果:")
        print(f"  - 成功分组: {len(feature_groups)} 个组")
        print(f"  - 无法分组: {len(ungrouped_features)} 个特征")
        for i, (key, features_in_group) in enumerate(feature_groups.items()):
            mode_name, func_id = key
            print(f"  组 {i+1}: {mode_name}_{func_id} ({len(features_in_group)} 个特征)")
        if ungrouped_features:
            print(f"  未分组特征: {ungrouped_features}")
    else:
        # 批次模式：按 batch_size_for_group 切分，不按类别
        all_features = list(feature_df.columns)
        feature_groups = {}
        for i in range(0, len(all_features), batch_size_for_group):
            key = ("batch", str(i // batch_size_for_group + 1))
            feature_groups[key] = all_features[i:i + batch_size_for_group]
        print(f"\n[filter_corr] 使用批次并行模式，batch_size={batch_size_for_group}，共 {len(feature_groups)} 个批次")
    
    # 4. 相关性计算策略
    if use_blockwise:
        print(f"\n[filter_corr] 启用分块交叉相关（避免构建全量相关矩阵），block_size={block_size}")
    else:
        print(f"\n[filter_corr] 未启用分块，若无预计算矩阵将按需构建小相关矩阵")
    
    # 5. 逐组/批次进行相关性检查（可选组内/批内去相关）
    all_dropped_features = []
    processed_features = list(ungrouped_features) if not parallel_by_batch else []
    group_keys = list(feature_groups.keys())
    
    print(f"\n[filter_corr] 开始逐{'类' if not parallel_by_batch else '批'}相关性检查 (阈值: {threshold}):")
    
    for i, key in enumerate(group_keys):
        mode_name, func_id = key
        current_group_features = feature_groups[key]
        
        print(f"\n--- 处理第 {i+1} {'类' if not parallel_by_batch else '批'}特征: {mode_name}_{func_id} ---")
        print(f"当前组特征数量: {len(current_group_features)}")
        print(f"已处理特征数量: {len(processed_features)}")
        
        # 组/批内去相关（若启用）
        if intra_group:
            th_intra = threshold if intra_threshold is None else intra_threshold
            kept_in_group, dropped_intra = _intra_group_decorrelate(
                feature_df=feature_df,
                group_features=current_group_features,
                threshold=th_intra,
                report_threshold=0.75,
            )
            if dropped_intra:
                print(f"[filter_corr][intra] 组 {mode_name}_{func_id} 内去相关删除 {len(dropped_intra)} 列 (|corr| > {th_intra})")
                for feat in dropped_intra:
                    print(f"  - {feat}")
            current_group_features = kept_in_group
            all_dropped_features.extend(dropped_intra)

        if i == 0:
            # 第一组/批：仅做（可选）组内去相关，跳过跨组检查
            print("第一组/批，跳过跨组相关性检查")
            processed_features.extend(current_group_features)
        else:
            # 检查当前组/批特征与已处理特征的相关性（可并行分块计算）
            temp_df, dropped_in_group = check_new_features_corr(
                feature_df,
                processed_features,
                drop_flag=drop_flag,
                threshold=threshold,
                corr_matrix=None,
                use_blockwise=use_blockwise,
                block_size=block_size,
                new_features_list=current_group_features,
                num_workers=num_workers if parallel_by_batch else None,
            )
            
            all_dropped_features.extend(dropped_in_group)
            
            # 更新已处理特征列表（添加未被删除的当前组特征）
            remaining_group_features = [f for f in current_group_features if f not in dropped_in_group]
            processed_features.extend(remaining_group_features)
            
            print(f"当前组保留特征: {len(remaining_group_features)}")
            print(f"当前组删除特征: {len(dropped_in_group)}")
    
    # 6. 应用删除操作（如果启用）
    final_feature_df = feature_df.copy()
    if drop_flag and all_dropped_features:
        final_feature_df = feature_df.drop(columns=all_dropped_features)
        print(f"\n[filter_corr] 总共删除 {len(all_dropped_features)} 个高相关性特征")
    
    keep_features = [f for f in feature_df.columns if f not in all_dropped_features]
    
    # 7. 保存结果到txt文件
    with open(output_file, 'w', encoding='utf-8') as f:
        f.write(f'# 特征相关性筛选结果（逐类检查）\n')
        f.write(f'# 特征文件: {loaded_feature_name}\n')
        f.write(f'# 相关性阈值: {threshold}\n')
        f.write(f'# 是否删除: {drop_flag}\n')
        f.write(f'# 原始特征数量: {len(feature_df.columns)}\n')
        f.write(f'# 删除特征数量: {len(all_dropped_features)}\n')
        f.write(f'# 保留特征数量: {len(keep_features)}\n')
        f.write(f'# 特征组数量: {len(feature_groups)}\n')
        f.write(f'# 未分组特征数量: {len(ungrouped_features)}\n')
        f.write('\n' + '=' * 50 + '\n\n')
        
        # 写入特征分组/批次信息
        f.write('# 特征分组信息\n')
        for i, (key, features_in_group) in enumerate(feature_groups.items()):
            mode_name, func_id = key
            f.write(f'# 组 {i+1}: {mode_name}_{func_id} ({len(features_in_group)} 个特征)\n')
        f.write('\n')
        
        if (not parallel_by_batch) and ungrouped_features:
            f.write('# 未分组特征:\n')
            for feat in ungrouped_features:
                f.write(f'#   - {feat}\n')
            f.write('\n')
        
        # 写入需要删除的特征列表
        f.write('# 需要删除的高相关性特征\n')
        f.write('drop_features = [\n')
        for feat in all_dropped_features:
            f.write(f"    '{feat}',\n")
        f.write(']\n\n')
        
        f.write('\n' + '*' * 50 + '\n\n')
        
        # 写入保留的特征列表
        f.write('# 保留的特征\n')
        f.write('keep_features = [\n')
        for feat in keep_features:
            f.write(f"    '{feat}',\n")
        f.write(']\n\n')
        
        # 按组/批次写入特征详情
        f.write('\n' + '-' * 50 + '\n')
        f.write('# 各组特征详情\n\n')
        
        for i, (key, features_in_group) in enumerate(feature_groups.items()):
            mode_name, func_id = key
            group_dropped = [f for f in features_in_group if f in all_dropped_features]
            group_kept = [f for f in features_in_group if f not in all_dropped_features]
            
            f.write(f'# 组 {i+1}: {mode_name}_{func_id}\n')
            f.write(f'# 原始: {len(features_in_group)}, 保留: {len(group_kept)}, 删除: {len(group_dropped)}\n')
            
            if group_kept:
                f.write(f'{mode_name}_{func_id}_kept = [\n')
                for feat in group_kept:
                    f.write(f"    '{feat}',\n")
                f.write(']\n\n')
            
            if group_dropped:
                f.write(f'{mode_name}_{func_id}_dropped = [\n')
                for feat in group_dropped:
                    f.write(f"    '{feat}',\n")
                f.write(']\n\n')
    
    print(f"\n[filter_corr] 相关性筛选结果已保存至 {output_file}")
    print(f"[filter_corr] 最终统计: 原始 {len(feature_df.columns)} -> 保留 {len(keep_features)} (删除 {len(all_dropped_features)})")
    
    return final_feature_df if drop_flag else feature_df, all_dropped_features
    

def perm_imp_filter(train_version: str, feature_file: str = None, top_k: list[int] = None, thresholds: list[float] = None):
    if top_k is None:
<<<<<<< HEAD
        top_k = [5, 10, 15, 20, 100, 200, 300]
=======
        top_k = [5, 10, 15, 20, 100, 200]
>>>>>>> fec24559
    if thresholds is None:
        thresholds = [0.0005, 0.0004, 0.0003, 0.0002, 0.0001]

    # 1. 加载特征数据
    imp_path = os.path.join(config.OUTPUT_DIR, train_version, 'permutation_importance.tsv')
    df = pd.read_csv(imp_path, sep='\t')
    _, loaded_feature_name = features.load_features(feature_file, data_ids=["0"])
    
    # 2. 创建输出目录
    feature_name_without_ext = loaded_feature_name.replace('.parquet', '') if loaded_feature_name.endswith('.parquet') else loaded_feature_name
    output_dir = os.path.join(config.OUTPUT_DIR, f'filter_{feature_name_without_ext}')
    os.makedirs(output_dir, exist_ok=True)
    output_file = os.path.join(output_dir, f'filtered_by_perm_imp_{train_version}.txt')

    # 3. 保存结果到txt文件
    with open(output_file, 'w', encoding='utf-8') as f:
        for k in top_k:
            selected_features = (
                df.sort_values('permutation_importance_mean', ascending=False)['feature']
                .head(k)
                .tolist()
            )
            f.write(f'# Top {k}\n')
            f.write('top_features = [\n')
            f.writelines([f"    '{feat}',\n" for feat in selected_features])
            f.write(']\n\n')
        f.write('\n' + '*' * 50 + '\n')
        for th in thresholds:
            selected_features = (
                df.loc[df['permutation_importance_mean'] > th]
                .sort_values('permutation_importance_mean', ascending=False)['feature']
                .tolist()
            )
            f.write(f'# Threshold: {th}\n')
            f.write(f'# Feature Num: {len(selected_features)}\n')
            f.write('filtered_features = [\n')
            f.writelines([f"    '{feat}',\n" for feat in selected_features])
            f.write(']\n\n')

    print(f"[filter_perm_imp] 特征筛选结果已保存至 {output_file}")

def feature_imp_filter(train_version: str, feature_file: str = None, top_k: list[int] = None):
    if top_k is None:
        top_k = [200, 300, 400, 500, 600, 800]

    # 1. 加载特征数据
    imp_path = os.path.join(config.OUTPUT_DIR, train_version, 'feature_importance.tsv')
    df = pd.read_csv(imp_path, sep='\t')
    _, loaded_feature_name = features.load_features(feature_file, data_ids=["0"])
    
    # 2. 创建输出目录
    feature_name_without_ext = loaded_feature_name.replace('.parquet', '') if loaded_feature_name.endswith('.parquet') else loaded_feature_name
    output_dir = os.path.join(config.OUTPUT_DIR, f'filter_{feature_name_without_ext}')
    os.makedirs(output_dir, exist_ok=True)
    output_file = os.path.join(output_dir, f'filtered_by_feature_imp_{train_version}.txt')

    # 3. 保存结果到txt文件
    with open(output_file, 'w', encoding='utf-8') as f:
        for k in top_k:
            selected_features = (
                df.sort_values('importance', ascending=False)['feature']
                .head(k)
                .tolist()
            )
            f.write(f'# Top {k}\n')
            f.write('top_features = [\n')
            f.writelines([f"    '{feat}',\n" for feat in selected_features])
            f.write(']\n\n')
        f.write('\n' + '*' * 50 + '\n')
        
    print(f"[filter_feature_imp] 特征筛选结果已保存至 {output_file}")<|MERGE_RESOLUTION|>--- conflicted
+++ resolved
@@ -632,11 +632,7 @@
 
 def perm_imp_filter(train_version: str, feature_file: str = None, top_k: list[int] = None, thresholds: list[float] = None):
     if top_k is None:
-<<<<<<< HEAD
         top_k = [5, 10, 15, 20, 100, 200, 300]
-=======
-        top_k = [5, 10, 15, 20, 100, 200]
->>>>>>> fec24559
     if thresholds is None:
         thresholds = [0.0005, 0.0004, 0.0003, 0.0002, 0.0001]
 
