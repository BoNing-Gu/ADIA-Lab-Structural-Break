import warnings
from statsmodels.tools.sm_exceptions import InterpolationWarning
import argparse
import sys
import logging
from . import utils, data, features, train, config
warnings.filterwarnings("ignore", category=UserWarning)
warnings.simplefilter("ignore", InterpolationWarning)
warnings.simplefilter("ignore", FutureWarning)

def main():
    """主函数，根据命令行参数调度实验流程"""
    parser = argparse.ArgumentParser(description="实验流程控制器")
    subparsers = parser.add_subparsers(dest='command', required=True, help='可用的命令')

    # --- 特征生成命令 ---
    parser_gen = subparsers.add_parser('gen-feats', help='生成或更新特征，并创建一个新的带时间戳的特征文件')
    parser_gen.add_argument('--funcs', nargs='*', default=None, help='要生成/更新的特征函数名列表。如果为空，则运行所有注册的函数。')
    parser_gen.add_argument('--trans', nargs='*', default=None, help='要生成/更新的时序变换函数名列表。如果为空，则运行所有注册的函数。')
    parser_gen.add_argument('--base-file', type=str, default=None, help='可选，指定一个基础特征文件名进行更新。如果为空，则使用最新的特征文件。')

    # --- 特征删除命令 ---
    parser_del = subparsers.add_parser('del-feats', help='从指定的特征文件中删除特征，并创建一个新的带时间戳的文件')
    parser_del.add_argument('--base-file', type=str, required=True, help='必须指定一个基础特征文件名进行操作。')
    group = parser_del.add_mutually_exclusive_group(required=True)
    group.add_argument('--funcs', nargs='+', help='要删除的特征函数名称列表。')
    group.add_argument('--cols', nargs='+', help='要删除的特定特征列名列表。')

    # --- 特征交互项生成命令 ---
    parser_inter = subparsers.add_parser('gen-interactions', help='根据特征重要性文件生成交互特征')
    parser_inter.add_argument('--importance-file', type=str, required=False, help='特征重要性文件路径 (e.g., permutation_importance.tsv).')
    parser_inter.add_argument('--base-file', type=str, default=None, help='可选，指定一个基础特征文件名进行更新。如果为空，则使用最新的特征文件。')
    parser_inter.add_argument('--add', action='store_true', help='创建加法交互项。')
    parser_inter.add_argument('--sub', action='store_true', help='创建减法交互项。')
    parser_inter.add_argument('--div', action='store_true', help='创建除法交互项。')
    parser_inter.add_argument('--sq', action='store_true', help='创建平方交互项。')
    parser_inter.add_argument('--no-mul', dest='mul', action='store_false', help='不创建乘法交互项(默认为创建)。')

    # --- 特征筛选命令 ---
    parser_filter = subparsers.add_parser('filter', help='特征筛选工具')
    filter_subparsers = parser_filter.add_subparsers(dest='filter_method', required=True, help='筛选方法')
    # 相关性筛选子命令
    parser_corr = filter_subparsers.add_parser('corr', help='根据特征相关性筛选特征并导出')
    parser_corr.add_argument('--feature-file', type=str, default=None, help='可选，指定特征文件名。如果为空，则使用最新的特征文件。')
    # 置换重要性筛选子命令
    parser_perm_imp = filter_subparsers.add_parser('perm-imp', help='根据特征重要性阈值筛选特征并导出')
    parser_perm_imp.add_argument('--train-version', type=str, help='训练输出文件夹名，例如 train_20250719_174900_auc_0_76876')
    parser_perm_imp.add_argument('--feature-file', type=str, help='特征文件名，用于创建输出目录')
     
    # --- 数据增强命令 ---
    parser_enhance = subparsers.add_parser('data-aug', help='应用数据增强并保存增强数据')
    parser_enhance.add_argument('--augs', nargs='*', default=None, help='要应用的数据增强函数名列表。如果为空，则运行所有注册的增强函数。')

    # --- 训练命令 ---
    parser_train = subparsers.add_parser('train', help='使用特征文件进行训练')
    parser_train.add_argument('--feature-file', type=str, default=None, help='可选，指定用于训练的特征文件名。如果为空，则使用最新的特征文件。')
    parser_train.add_argument('--train-data-ids', nargs='*', default=["0"], help='可选，指定用于训练的数据ID列表。如果为空，则使用原始数据。')
    parser_train.add_argument('--perm-imp', action='store_true', help='是否计算permutation importance。')
    parser_train.add_argument('--save-oof', action='store_true', help='是否保存OOF预测文件。')
    parser_train.add_argument('--save-model', action='store_true', help='是否保存训练好的模型文件。')

    # --- 超参调优命令 ---
    parser_tune = subparsers.add_parser('tune', help='使用Optuna进行超参调优')
    parser_tune.add_argument('--feature-file', type=str, default=None, help='可选，指定用于训练的特征文件名。如果为空，则使用最新的特征文件。')
    parser_tune.add_argument('--train-data-ids', nargs='*', default=["0"], help='可选，指定用于训练的数据ID列表。如果为空，则使用原始数据。')
    parser_tune.add_argument('--n-trials', type=int, default=50, help='Optuna 试验次数，默认50')

    if len(sys.argv) == 1:
        parser.print_help(sys.stderr)
        sys.exit(1)
        
    args = parser.parse_args()
    
    # 根据命令选择 logger
    log_file_path = None # 初始化
    if args.command in ['gen-feats', 'del-feats', 'gen-interactions', 'data-aug']:
        logger, log_file_path = utils.get_logger('FeatureEng', config.FEATURE_LOG_DIR)
    else: # train
        logger, log_file_path = utils.get_logger('Training', config.TRAINING_LOG_DIR)

    logger.info(f"========== Running Command: {args.command} ==========")
    logger.info(f"Args: {vars(args)}")
    logger.info("=======================================")

    if args.command == 'data-aug':
        from . import data
        data.logger = logger
        data.apply_data_enhancement(func_names=args.augs)

    elif args.command == 'gen-feats':
        from . import data, features
        features.logger = logger
        data.logger = logger
        X_data, y_data = data.load_data(enhancement_ids=config.ENHANCEMENT_IDS)
        features.generate_features(X_data, funcs_to_run=args.funcs, trans_to_run=args.trans, base_feature_file=args.base_file)

    elif args.command == 'del-feats':
        from . import features
        features.logger = logger
        features.delete_features(
            base_feature_file=args.base_file,
            funcs_to_delete=args.funcs, 
            cols_to_delete=args.cols
        )

    elif args.command == 'gen-interactions':
        from . import interactions
        interactions.logger = logger
        # 确保 features 模块的 logger 也被设置
        from . import features
        features.logger = logger
        # interactions.generate_interaction_features(
        #     importance_file_path=args.importance_file,
        #     base_feature_file=args.base_file,
        #     create_mul=args.mul,
        #     create_add=args.add,
        #     create_sub=args.sub,
        #     create_div=args.div
        # )
        interactions.generate_one2all_interactions(
            base_feature_file=args.base_file,
<<<<<<< HEAD
            create_mul=args.mul,
            create_add=args.add,
            create_sub=args.sub,
            create_div=args.div,
            create_sq=args.sq
=======
>>>>>>> a5630b82
        )

    elif args.command == 'filter':
        if args.filter_method == 'corr':
            from . import filter
            filter.corr_filter(
                feature_file=args.feature_file
            )
        elif args.filter_method == 'perm-imp':
            from . import filter
            filter.perm_imp_filter(
                train_version=args.train_version, 
                feature_file=args.feature_file
            )

    elif args.command == 'train':
        from . import train, features, data
        data.logger = logger
        train.logger = logger
        features.logger = logger
        models, oof_auc = train.train_and_evaluate(
            feature_file_name=args.feature_file,
            data_ids=args.train_data_ids,
            save_oof=args.save_oof,
            save_model=args.save_model,
            perm_imp=args.perm_imp
        )
        
        # 训练成功后重命名日志文件
        if oof_auc is not None:
            # 1. 关闭 logger 的文件处理器，释放对文件的占用
            for handler in logger.handlers[:]:
                if isinstance(handler, logging.FileHandler):
                    handler.close()
                    logger.removeHandler(handler)
            
            # 2. 重命名文件
            auc_str = f"{oof_auc:.5f}".replace('.', '_')
            new_log_path = log_file_path.with_name(f"{log_file_path.stem}_auc_{auc_str}{log_file_path.suffix}")
            try:
                log_file_path.rename(new_log_path)
                print(f"Log file renamed to: {new_log_path.name}")
            except OSError as e:
                print(f"Error renaming log file: {e}")

    elif args.command == 'tune':
        from . import train, features, data
        data.logger = logger
        train.logger = logger
        features.logger = logger
        best_oof_auc = train.tune_hyperparameter(
            feature_file_name=args.feature_file,
            data_ids=args.train_data_ids,
            n_trials=args.n_trials,
        )
        
        # 训练成功后重命名日志文件
        if best_oof_auc is not None:
            # 1. 关闭 logger 的文件处理器，释放对文件的占用
            for handler in logger.handlers[:]:
                if isinstance(handler, logging.FileHandler):
                    handler.close()
                    logger.removeHandler(handler)
            
            # 2. 重命名文件
            auc_str = f"{best_oof_auc:.5f}".replace('.', '_')
            new_log_path = log_file_path.with_name(f"{log_file_path.stem}_auc_{auc_str}{log_file_path.suffix}")
            try:
                log_file_path.rename(new_log_path)
                print(f"Log file renamed to: {new_log_path.name}")
            except OSError as e:
                print(f"Error renaming log file: {e}")

if __name__ == '__main__':
    main()<|MERGE_RESOLUTION|>--- conflicted
+++ resolved
@@ -1,204 +1,201 @@
-import warnings
-from statsmodels.tools.sm_exceptions import InterpolationWarning
-import argparse
-import sys
-import logging
-from . import utils, data, features, train, config
-warnings.filterwarnings("ignore", category=UserWarning)
-warnings.simplefilter("ignore", InterpolationWarning)
-warnings.simplefilter("ignore", FutureWarning)
-
-def main():
-    """主函数，根据命令行参数调度实验流程"""
-    parser = argparse.ArgumentParser(description="实验流程控制器")
-    subparsers = parser.add_subparsers(dest='command', required=True, help='可用的命令')
-
-    # --- 特征生成命令 ---
-    parser_gen = subparsers.add_parser('gen-feats', help='生成或更新特征，并创建一个新的带时间戳的特征文件')
-    parser_gen.add_argument('--funcs', nargs='*', default=None, help='要生成/更新的特征函数名列表。如果为空，则运行所有注册的函数。')
-    parser_gen.add_argument('--trans', nargs='*', default=None, help='要生成/更新的时序变换函数名列表。如果为空，则运行所有注册的函数。')
-    parser_gen.add_argument('--base-file', type=str, default=None, help='可选，指定一个基础特征文件名进行更新。如果为空，则使用最新的特征文件。')
-
-    # --- 特征删除命令 ---
-    parser_del = subparsers.add_parser('del-feats', help='从指定的特征文件中删除特征，并创建一个新的带时间戳的文件')
-    parser_del.add_argument('--base-file', type=str, required=True, help='必须指定一个基础特征文件名进行操作。')
-    group = parser_del.add_mutually_exclusive_group(required=True)
-    group.add_argument('--funcs', nargs='+', help='要删除的特征函数名称列表。')
-    group.add_argument('--cols', nargs='+', help='要删除的特定特征列名列表。')
-
-    # --- 特征交互项生成命令 ---
-    parser_inter = subparsers.add_parser('gen-interactions', help='根据特征重要性文件生成交互特征')
-    parser_inter.add_argument('--importance-file', type=str, required=False, help='特征重要性文件路径 (e.g., permutation_importance.tsv).')
-    parser_inter.add_argument('--base-file', type=str, default=None, help='可选，指定一个基础特征文件名进行更新。如果为空，则使用最新的特征文件。')
-    parser_inter.add_argument('--add', action='store_true', help='创建加法交互项。')
-    parser_inter.add_argument('--sub', action='store_true', help='创建减法交互项。')
-    parser_inter.add_argument('--div', action='store_true', help='创建除法交互项。')
-    parser_inter.add_argument('--sq', action='store_true', help='创建平方交互项。')
-    parser_inter.add_argument('--no-mul', dest='mul', action='store_false', help='不创建乘法交互项(默认为创建)。')
-
-    # --- 特征筛选命令 ---
-    parser_filter = subparsers.add_parser('filter', help='特征筛选工具')
-    filter_subparsers = parser_filter.add_subparsers(dest='filter_method', required=True, help='筛选方法')
-    # 相关性筛选子命令
-    parser_corr = filter_subparsers.add_parser('corr', help='根据特征相关性筛选特征并导出')
-    parser_corr.add_argument('--feature-file', type=str, default=None, help='可选，指定特征文件名。如果为空，则使用最新的特征文件。')
-    # 置换重要性筛选子命令
-    parser_perm_imp = filter_subparsers.add_parser('perm-imp', help='根据特征重要性阈值筛选特征并导出')
-    parser_perm_imp.add_argument('--train-version', type=str, help='训练输出文件夹名，例如 train_20250719_174900_auc_0_76876')
-    parser_perm_imp.add_argument('--feature-file', type=str, help='特征文件名，用于创建输出目录')
-     
-    # --- 数据增强命令 ---
-    parser_enhance = subparsers.add_parser('data-aug', help='应用数据增强并保存增强数据')
-    parser_enhance.add_argument('--augs', nargs='*', default=None, help='要应用的数据增强函数名列表。如果为空，则运行所有注册的增强函数。')
-
-    # --- 训练命令 ---
-    parser_train = subparsers.add_parser('train', help='使用特征文件进行训练')
-    parser_train.add_argument('--feature-file', type=str, default=None, help='可选，指定用于训练的特征文件名。如果为空，则使用最新的特征文件。')
-    parser_train.add_argument('--train-data-ids', nargs='*', default=["0"], help='可选，指定用于训练的数据ID列表。如果为空，则使用原始数据。')
-    parser_train.add_argument('--perm-imp', action='store_true', help='是否计算permutation importance。')
-    parser_train.add_argument('--save-oof', action='store_true', help='是否保存OOF预测文件。')
-    parser_train.add_argument('--save-model', action='store_true', help='是否保存训练好的模型文件。')
-
-    # --- 超参调优命令 ---
-    parser_tune = subparsers.add_parser('tune', help='使用Optuna进行超参调优')
-    parser_tune.add_argument('--feature-file', type=str, default=None, help='可选，指定用于训练的特征文件名。如果为空，则使用最新的特征文件。')
-    parser_tune.add_argument('--train-data-ids', nargs='*', default=["0"], help='可选，指定用于训练的数据ID列表。如果为空，则使用原始数据。')
-    parser_tune.add_argument('--n-trials', type=int, default=50, help='Optuna 试验次数，默认50')
-
-    if len(sys.argv) == 1:
-        parser.print_help(sys.stderr)
-        sys.exit(1)
-        
-    args = parser.parse_args()
-    
-    # 根据命令选择 logger
-    log_file_path = None # 初始化
-    if args.command in ['gen-feats', 'del-feats', 'gen-interactions', 'data-aug']:
-        logger, log_file_path = utils.get_logger('FeatureEng', config.FEATURE_LOG_DIR)
-    else: # train
-        logger, log_file_path = utils.get_logger('Training', config.TRAINING_LOG_DIR)
-
-    logger.info(f"========== Running Command: {args.command} ==========")
-    logger.info(f"Args: {vars(args)}")
-    logger.info("=======================================")
-
-    if args.command == 'data-aug':
-        from . import data
-        data.logger = logger
-        data.apply_data_enhancement(func_names=args.augs)
-
-    elif args.command == 'gen-feats':
-        from . import data, features
-        features.logger = logger
-        data.logger = logger
-        X_data, y_data = data.load_data(enhancement_ids=config.ENHANCEMENT_IDS)
-        features.generate_features(X_data, funcs_to_run=args.funcs, trans_to_run=args.trans, base_feature_file=args.base_file)
-
-    elif args.command == 'del-feats':
-        from . import features
-        features.logger = logger
-        features.delete_features(
-            base_feature_file=args.base_file,
-            funcs_to_delete=args.funcs, 
-            cols_to_delete=args.cols
-        )
-
-    elif args.command == 'gen-interactions':
-        from . import interactions
-        interactions.logger = logger
-        # 确保 features 模块的 logger 也被设置
-        from . import features
-        features.logger = logger
-        # interactions.generate_interaction_features(
-        #     importance_file_path=args.importance_file,
-        #     base_feature_file=args.base_file,
-        #     create_mul=args.mul,
-        #     create_add=args.add,
-        #     create_sub=args.sub,
-        #     create_div=args.div
-        # )
-        interactions.generate_one2all_interactions(
-            base_feature_file=args.base_file,
-<<<<<<< HEAD
-            create_mul=args.mul,
-            create_add=args.add,
-            create_sub=args.sub,
-            create_div=args.div,
-            create_sq=args.sq
-=======
->>>>>>> a5630b82
-        )
-
-    elif args.command == 'filter':
-        if args.filter_method == 'corr':
-            from . import filter
-            filter.corr_filter(
-                feature_file=args.feature_file
-            )
-        elif args.filter_method == 'perm-imp':
-            from . import filter
-            filter.perm_imp_filter(
-                train_version=args.train_version, 
-                feature_file=args.feature_file
-            )
-
-    elif args.command == 'train':
-        from . import train, features, data
-        data.logger = logger
-        train.logger = logger
-        features.logger = logger
-        models, oof_auc = train.train_and_evaluate(
-            feature_file_name=args.feature_file,
-            data_ids=args.train_data_ids,
-            save_oof=args.save_oof,
-            save_model=args.save_model,
-            perm_imp=args.perm_imp
-        )
-        
-        # 训练成功后重命名日志文件
-        if oof_auc is not None:
-            # 1. 关闭 logger 的文件处理器，释放对文件的占用
-            for handler in logger.handlers[:]:
-                if isinstance(handler, logging.FileHandler):
-                    handler.close()
-                    logger.removeHandler(handler)
-            
-            # 2. 重命名文件
-            auc_str = f"{oof_auc:.5f}".replace('.', '_')
-            new_log_path = log_file_path.with_name(f"{log_file_path.stem}_auc_{auc_str}{log_file_path.suffix}")
-            try:
-                log_file_path.rename(new_log_path)
-                print(f"Log file renamed to: {new_log_path.name}")
-            except OSError as e:
-                print(f"Error renaming log file: {e}")
-
-    elif args.command == 'tune':
-        from . import train, features, data
-        data.logger = logger
-        train.logger = logger
-        features.logger = logger
-        best_oof_auc = train.tune_hyperparameter(
-            feature_file_name=args.feature_file,
-            data_ids=args.train_data_ids,
-            n_trials=args.n_trials,
-        )
-        
-        # 训练成功后重命名日志文件
-        if best_oof_auc is not None:
-            # 1. 关闭 logger 的文件处理器，释放对文件的占用
-            for handler in logger.handlers[:]:
-                if isinstance(handler, logging.FileHandler):
-                    handler.close()
-                    logger.removeHandler(handler)
-            
-            # 2. 重命名文件
-            auc_str = f"{best_oof_auc:.5f}".replace('.', '_')
-            new_log_path = log_file_path.with_name(f"{log_file_path.stem}_auc_{auc_str}{log_file_path.suffix}")
-            try:
-                log_file_path.rename(new_log_path)
-                print(f"Log file renamed to: {new_log_path.name}")
-            except OSError as e:
-                print(f"Error renaming log file: {e}")
-
-if __name__ == '__main__':
+import warnings
+from statsmodels.tools.sm_exceptions import InterpolationWarning
+import argparse
+import sys
+import logging
+from . import utils, data, features, train, config
+warnings.filterwarnings("ignore", category=UserWarning)
+warnings.simplefilter("ignore", InterpolationWarning)
+warnings.simplefilter("ignore", FutureWarning)
+
+def main():
+    """主函数，根据命令行参数调度实验流程"""
+    parser = argparse.ArgumentParser(description="实验流程控制器")
+    subparsers = parser.add_subparsers(dest='command', required=True, help='可用的命令')
+
+    # --- 特征生成命令 ---
+    parser_gen = subparsers.add_parser('gen-feats', help='生成或更新特征，并创建一个新的带时间戳的特征文件')
+    parser_gen.add_argument('--funcs', nargs='*', default=None, help='要生成/更新的特征函数名列表。如果为空，则运行所有注册的函数。')
+    parser_gen.add_argument('--trans', nargs='*', default=None, help='要生成/更新的时序变换函数名列表。如果为空，则运行所有注册的函数。')
+    parser_gen.add_argument('--base-file', type=str, default=None, help='可选，指定一个基础特征文件名进行更新。如果为空，则使用最新的特征文件。')
+
+    # --- 特征删除命令 ---
+    parser_del = subparsers.add_parser('del-feats', help='从指定的特征文件中删除特征，并创建一个新的带时间戳的文件')
+    parser_del.add_argument('--base-file', type=str, required=True, help='必须指定一个基础特征文件名进行操作。')
+    group = parser_del.add_mutually_exclusive_group(required=True)
+    group.add_argument('--funcs', nargs='+', help='要删除的特征函数名称列表。')
+    group.add_argument('--cols', nargs='+', help='要删除的特定特征列名列表。')
+
+    # --- 特征交互项生成命令 ---
+    parser_inter = subparsers.add_parser('gen-interactions', help='根据特征重要性文件生成交互特征')
+    parser_inter.add_argument('--importance-file', type=str, required=False, help='特征重要性文件路径 (e.g., permutation_importance.tsv).')
+    parser_inter.add_argument('--base-file', type=str, default=None, help='可选，指定一个基础特征文件名进行更新。如果为空，则使用最新的特征文件。')
+    parser_inter.add_argument('--add', action='store_true', help='创建加法交互项。')
+    parser_inter.add_argument('--sub', action='store_true', help='创建减法交互项。')
+    parser_inter.add_argument('--div', action='store_true', help='创建除法交互项。')
+    parser_inter.add_argument('--sq', action='store_true', help='创建平方交互项。')
+    parser_inter.add_argument('--no-mul', dest='mul', action='store_false', help='不创建乘法交互项(默认为创建)。')
+
+    # --- 特征筛选命令 ---
+    parser_filter = subparsers.add_parser('filter', help='特征筛选工具')
+    filter_subparsers = parser_filter.add_subparsers(dest='filter_method', required=True, help='筛选方法')
+    # 相关性筛选子命令
+    parser_corr = filter_subparsers.add_parser('corr', help='根据特征相关性筛选特征并导出')
+    parser_corr.add_argument('--feature-file', type=str, default=None, help='可选，指定特征文件名。如果为空，则使用最新的特征文件。')
+    # 置换重要性筛选子命令
+    parser_perm_imp = filter_subparsers.add_parser('perm-imp', help='根据特征重要性阈值筛选特征并导出')
+    parser_perm_imp.add_argument('--train-version', type=str, help='训练输出文件夹名，例如 train_20250719_174900_auc_0_76876')
+    parser_perm_imp.add_argument('--feature-file', type=str, help='特征文件名，用于创建输出目录')
+     
+    # --- 数据增强命令 ---
+    parser_enhance = subparsers.add_parser('data-aug', help='应用数据增强并保存增强数据')
+    parser_enhance.add_argument('--augs', nargs='*', default=None, help='要应用的数据增强函数名列表。如果为空，则运行所有注册的增强函数。')
+
+    # --- 训练命令 ---
+    parser_train = subparsers.add_parser('train', help='使用特征文件进行训练')
+    parser_train.add_argument('--feature-file', type=str, default=None, help='可选，指定用于训练的特征文件名。如果为空，则使用最新的特征文件。')
+    parser_train.add_argument('--train-data-ids', nargs='*', default=["0"], help='可选，指定用于训练的数据ID列表。如果为空，则使用原始数据。')
+    parser_train.add_argument('--perm-imp', action='store_true', help='是否计算permutation importance。')
+    parser_train.add_argument('--save-oof', action='store_true', help='是否保存OOF预测文件。')
+    parser_train.add_argument('--save-model', action='store_true', help='是否保存训练好的模型文件。')
+
+    # --- 超参调优命令 ---
+    parser_tune = subparsers.add_parser('tune', help='使用Optuna进行超参调优')
+    parser_tune.add_argument('--feature-file', type=str, default=None, help='可选，指定用于训练的特征文件名。如果为空，则使用最新的特征文件。')
+    parser_tune.add_argument('--train-data-ids', nargs='*', default=["0"], help='可选，指定用于训练的数据ID列表。如果为空，则使用原始数据。')
+    parser_tune.add_argument('--n-trials', type=int, default=50, help='Optuna 试验次数，默认50')
+
+    if len(sys.argv) == 1:
+        parser.print_help(sys.stderr)
+        sys.exit(1)
+        
+    args = parser.parse_args()
+    
+    # 根据命令选择 logger
+    log_file_path = None # 初始化
+    if args.command in ['gen-feats', 'del-feats', 'gen-interactions', 'data-aug']:
+        logger, log_file_path = utils.get_logger('FeatureEng', config.FEATURE_LOG_DIR)
+    else: # train
+        logger, log_file_path = utils.get_logger('Training', config.TRAINING_LOG_DIR)
+
+    logger.info(f"========== Running Command: {args.command} ==========")
+    logger.info(f"Args: {vars(args)}")
+    logger.info("=======================================")
+
+    if args.command == 'data-aug':
+        from . import data
+        data.logger = logger
+        data.apply_data_enhancement(func_names=args.augs)
+
+    elif args.command == 'gen-feats':
+        from . import data, features
+        features.logger = logger
+        data.logger = logger
+        X_data, y_data = data.load_data(enhancement_ids=config.ENHANCEMENT_IDS)
+        features.generate_features(X_data, funcs_to_run=args.funcs, trans_to_run=args.trans, base_feature_file=args.base_file)
+
+    elif args.command == 'del-feats':
+        from . import features
+        features.logger = logger
+        features.delete_features(
+            base_feature_file=args.base_file,
+            funcs_to_delete=args.funcs, 
+            cols_to_delete=args.cols
+        )
+
+    elif args.command == 'gen-interactions':
+        from . import interactions
+        interactions.logger = logger
+        # 确保 features 模块的 logger 也被设置
+        from . import features
+        features.logger = logger
+        # interactions.generate_interaction_features(
+        #     importance_file_path=args.importance_file,
+        #     base_feature_file=args.base_file,
+        #     create_mul=args.mul,
+        #     create_add=args.add,
+        #     create_sub=args.sub,
+        #     create_div=args.div
+        # )
+        interactions.generate_one2all_interactions(
+            base_feature_file=args.base_file,
+            create_mul=args.mul,
+            create_add=args.add,
+            create_sub=args.sub,
+            create_div=args.div,
+            create_sq=args.sq
+        )
+
+    elif args.command == 'filter':
+        if args.filter_method == 'corr':
+            from . import filter
+            filter.corr_filter(
+                feature_file=args.feature_file
+            )
+        elif args.filter_method == 'perm-imp':
+            from . import filter
+            filter.perm_imp_filter(
+                train_version=args.train_version, 
+                feature_file=args.feature_file
+            )
+
+    elif args.command == 'train':
+        from . import train, features, data
+        data.logger = logger
+        train.logger = logger
+        features.logger = logger
+        models, oof_auc = train.train_and_evaluate(
+            feature_file_name=args.feature_file,
+            data_ids=args.train_data_ids,
+            save_oof=args.save_oof,
+            save_model=args.save_model,
+            perm_imp=args.perm_imp
+        )
+        
+        # 训练成功后重命名日志文件
+        if oof_auc is not None:
+            # 1. 关闭 logger 的文件处理器，释放对文件的占用
+            for handler in logger.handlers[:]:
+                if isinstance(handler, logging.FileHandler):
+                    handler.close()
+                    logger.removeHandler(handler)
+            
+            # 2. 重命名文件
+            auc_str = f"{oof_auc:.5f}".replace('.', '_')
+            new_log_path = log_file_path.with_name(f"{log_file_path.stem}_auc_{auc_str}{log_file_path.suffix}")
+            try:
+                log_file_path.rename(new_log_path)
+                print(f"Log file renamed to: {new_log_path.name}")
+            except OSError as e:
+                print(f"Error renaming log file: {e}")
+
+    elif args.command == 'tune':
+        from . import train, features, data
+        data.logger = logger
+        train.logger = logger
+        features.logger = logger
+        best_oof_auc = train.tune_hyperparameter(
+            feature_file_name=args.feature_file,
+            data_ids=args.train_data_ids,
+            n_trials=args.n_trials,
+        )
+        
+        # 训练成功后重命名日志文件
+        if best_oof_auc is not None:
+            # 1. 关闭 logger 的文件处理器，释放对文件的占用
+            for handler in logger.handlers[:]:
+                if isinstance(handler, logging.FileHandler):
+                    handler.close()
+                    logger.removeHandler(handler)
+            
+            # 2. 重命名文件
+            auc_str = f"{best_oof_auc:.5f}".replace('.', '_')
+            new_log_path = log_file_path.with_name(f"{log_file_path.stem}_auc_{auc_str}{log_file_path.suffix}")
+            try:
+                log_file_path.rename(new_log_path)
+                print(f"Log file renamed to: {new_log_path.name}")
+            except OSError as e:
+                print(f"Error renaming log file: {e}")
+
+if __name__ == '__main__':
     main()